--- conflicted
+++ resolved
@@ -1,4 +1,3 @@
-<<<<<<< HEAD
 # Constantly and automatically inspect for vulnerable dependencies
 
 ### One Paragraph Explainer
@@ -51,59 +50,4 @@
 
 🔗 [Rising Stack Blog: Node.js dependency risks](https://blog.risingstack.com/controlling-node-js-security-risk-npm-dependencies/)
 
-🔗 [NodeSource Blog: Improving npm security](https://nodesource.com/blog/how-to-reduce-risk-and-improve-security-around-npm)
-=======
-# Constantly and automatically inspect for vulnerable dependencies
-
-### One Paragraph Explainer
-
-The majority of Node.js applications rely heavily on a large number of third party modules from npm or Yarn, both popular package registries, due to ease and speed of development. However, the downside to this benefit is the security risks of including unknown vulnerabilities into your application, which is a risk recognised by it's place in the OWASP top critical web application security risks list.
-
-There is a number of tools available to help identify third-party packages in Node.js applications which have been identified as vulnerable by the community to mitigate the risk of introducing them into your project. These can be used periodically from CLI tools or included as part of your application's build process.
-
-### Table of Contents
-
-- [NPM audit](#npm-audit)
-- [Snyk](#snyk)
-- [Greenkeeper](#greenkeeper)
-
-### NPM Audit
-
-`npm audit` is a new cli tool introduced with NPM@6. 
-
-Running `npm audit` will produce a report of security vulnerabilities with the affected package name, vulnerability severity and description, path, and other information, and, if available, commands to apply patches to resolve vulnerabilities.
-
-![npm audit example](/assets/images/npm-audit.png)
-
-🔗 [Read on: NPM blog](https://docs.npmjs.com/getting-started/running-a-security-audit)
-
-### Snyk
-
-Snyk offers a feature-rich CLI, as well as GitHub integration. Snyk goes further with this and in addition to notifying vulnerabilities, also automatically creates new pull requests fixing vulnerabilities as patches are released for known vulnerabilties.
-
-Snyk's feature rich website also allows for ad-hoc assessment of dependencies when provided with a GitHub repository or npm module url. You can also search for npm packages which have vulnerabilties directly.
-
-An example of the output of the Synk GitHub integration automatically created pull request:
-![synk GitHub example](/assets/images/snyk.png)
-
-🔗 [Read on: Snyk website](https://snyk.io/)
-
-🔗 [Read on: Synk online tool to check npm packages and GitHub modules](https://snyk.io/test)
-
-### Greenkeeper
-
-Greenkeeper is a service which offers real-time dependency updates, which keeps an application more secure by always using the most update to date and patched dependency versions.
-
-Greenkeeper watches the npm dependencies specified in a repository's `package.json` file, and automatically creates a working branch with each dependency update. The repository CI suite is then run to reveal any breaking changes for the updated dependency version in the application. If CI fails due the dependency update, a clear and consise issue is created in the repository to be actioned outlining the current and updated package versions, along with information and commit history of the updated version.
-
-An example of the output of the Greenkeeper GitHub integration automatically created pull request:
-
-![synk github example](/assets/images/greenkeeper.png)
-🔗 [Read on: Greenkeeper website](https://greenkeeper.io/)
-
-### Additional resources
-
-🔗 [Rising Stack Blog: Node.js dependency risks](https://blog.risingstack.com/controlling-node-js-security-risk-npm-dependencies/)
-
-🔗 [NodeSource Blog: Improving npm security](https://nodesource.com/blog/how-to-reduce-risk-and-improve-security-around-npm)
->>>>>>> 48d2f1b9
+🔗 [NodeSource Blog: Improving npm security](https://nodesource.com/blog/how-to-reduce-risk-and-improve-security-around-npm)