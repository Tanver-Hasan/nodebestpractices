# Get your frontend assets out of Node

<br/><br/>


### One Paragraph Explainer

<<<<<<< HEAD
In a classic web app the backend serves the frontend/graphics to the browser, a very common approach in the Node’s world is to use Express static middleware for streamlining staitc files to the client. BUT – Node is not a typical webapp as it utilizes a single thread that is not optimized to serve many files at once. Instead, consider using a reverse proxy, cloud storage or CDN (e.g. Nginx, AWS S3, Azure Blob Storage, etc) that utilizes many optimizations for this task and gain much better throughput. For example, specialized middleware like nginx embodies direct hooks between the file system and the network card and use a multi-threaded approach to minimize intervention among multiple requests.
=======
In a classic web app the backend serves the frontend/graphics to the browser, a very common approach in the Node’s world is to use Express static middleware for streamlining static files to the client. BUT – Node is not a typical webapp as it utilizes a single thread that is not optimized to serve many files at once. Instead, consider using a reverse proxy, cloud storage or CDN (e.g. Nginx, AWS S3, Azure Blob Storage, etc) that utilizes many optimizations for this task and gain much better throughput. For example, specialized middleware like nginx embodies direct hooks between the file system and the network card and use a multi-threaded approach to minimize intervention among multiple requests.
>>>>>>> 5f01a0a6

Your optimal solution might wear one of the following forms: 
1. A reverse proxy – your static files will be located right next to your Node application, only requests to the static files folder will be served by a proxy that sits in front of your Node app such as nginx. Using this approach, your Node app is responsible deploying the static files but not to serve them. Your frontend’s colleague will love this approach as it prevents cross-origin-requests from the frontend. 
2. Cloud storage – your static files will NOT be part of your Node app content, else they will be uploaded to services like AWS S3, Azure BlobStorage, or other similar services that were born for this mission. Using this approach, your Node app is not responsible deploying the static files neither to serve them, hence a complete decoupling is drawn between Node and the Frontend which is anyway handled by different teams.

<br/><br/>


### Code example: typical nginx configuration for serving static files

```javascript
gzip on;
#defining gzip compression
keepalive 64;
}#defining web server
server {
listen 80;
listen 443 ssl;#handling static content
location ~ ^/(images/|img/|javascript/|js/|css/|stylesheets/|flash/|media/|static/|robots.txt|humans.txt|favicon.ico) {
root /usr/local/silly_face_society/node/public;
access_log off;
expires max;
}
```

<br/><br/>

### What Other Bloggers Say
From the blog [StrongLoop](https://strongloop.com/strongblog/best-practices-for-express-in-production-part-two-performance-and-reliability/):

>…In development, you can use [res.sendFile()](http://expressjs.com/4x/api.html#res.sendFile) to serve static files. But don’t do this in production, because this function has to read from the file system for every file request, so it will encounter significant latency and affect the overall performance of the app. Note that res.sendFile() is not implemented with the sendfile system call, which would make it far more efficient. Instead, use serve-static middleware (or something equivalent), that is optimized for serving files for Express apps. An even better option is to use a reverse proxy to serve static files; see Use a reverse proxy for more information…

<br/><br/><|MERGE_RESOLUTION|>--- conflicted
+++ resolved
@@ -5,11 +5,7 @@
 
 ### One Paragraph Explainer
 
-<<<<<<< HEAD
-In a classic web app the backend serves the frontend/graphics to the browser, a very common approach in the Node’s world is to use Express static middleware for streamlining staitc files to the client. BUT – Node is not a typical webapp as it utilizes a single thread that is not optimized to serve many files at once. Instead, consider using a reverse proxy, cloud storage or CDN (e.g. Nginx, AWS S3, Azure Blob Storage, etc) that utilizes many optimizations for this task and gain much better throughput. For example, specialized middleware like nginx embodies direct hooks between the file system and the network card and use a multi-threaded approach to minimize intervention among multiple requests.
-=======
 In a classic web app the backend serves the frontend/graphics to the browser, a very common approach in the Node’s world is to use Express static middleware for streamlining static files to the client. BUT – Node is not a typical webapp as it utilizes a single thread that is not optimized to serve many files at once. Instead, consider using a reverse proxy, cloud storage or CDN (e.g. Nginx, AWS S3, Azure Blob Storage, etc) that utilizes many optimizations for this task and gain much better throughput. For example, specialized middleware like nginx embodies direct hooks between the file system and the network card and use a multi-threaded approach to minimize intervention among multiple requests.
->>>>>>> 5f01a0a6
 
 Your optimal solution might wear one of the following forms: 
 1. A reverse proxy – your static files will be located right next to your Node application, only requests to the static files folder will be served by a proxy that sits in front of your Node app such as nginx. Using this approach, your Node app is responsible deploying the static files but not to serve them. Your frontend’s colleague will love this approach as it prevents cross-origin-requests from the frontend. 
