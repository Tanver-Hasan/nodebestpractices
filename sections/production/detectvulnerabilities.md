<<<<<<< HEAD
# Use tools that automatically detect vulnerable dependencies

<br/><br/>

### One Paragraph Explainer

Modern Node applications have tens and sometimes hundreds of dependencies. If any of the dependencies
you use has a known security vulnerability your app is vulnerable as well.
The following tools automatically check for known security vulnerabilities in your dependencies:

- [npm audit](https://docs.npmjs.com/cli/audit) - npm audit
- [snyk](https://snyk.io/) - Continuously find & fix vulnerabilities in your dependencies

<br/><br/>

### What Other Bloggers Say

From the [StrongLoop](https://strongloop.com/strongblog/best-practices-for-express-in-production-part-one-security/) blog:

> ...Using to manage your application’s dependencies is powerful and convenient.  But the packages that you use may contain critical security vulnerabilities that could also affect your application.  The security of your app is only as strong as the “weakest link” in your dependencies. Fortunately, there are two helpful tools you can use to ensure the third-party packages you use: and requireSafe.  These two tools do largely the same thing, so using both might be overkill, but “better safe than sorry” are words to live by when it comes to security...
=======
# Use tools that automatically detect vulnerable dependencies

<br/><br/>

### One Paragraph Explainer

Modern Node applications have tens and sometimes hundreds of dependencies. If any of the dependencies
you use has a known security vulnerability your app is vulnerable as well.
The following tools automatically check for known security vulnerabilities in your dependencies:

- [npm audit](https://docs.npmjs.com/cli/audit) - npm audit
- [snyk](https://snyk.io/) - Continuously find & fix vulnerabilities in your dependencies

<br/><br/>

### What Other Bloggers Say

From the [StrongLoop](https://strongloop.com/strongblog/best-practices-for-express-in-production-part-one-security/) blog:

> ...Using to manage your application’s dependencies is powerful and convenient.  But the packages that you use may contain critical security vulnerabilities that could also affect your application.  The security of your app is only as strong as the “weakest link” in your dependencies. Fortunately, there are two helpful tools you can use to ensure the third-party packages you use: and requireSafe.  These two tools do largely the same thing, so using both might be overkill, but “better safe than sorry” are words to live by when it comes to security...
>>>>>>> 48d2f1b9
<|MERGE_RESOLUTION|>--- conflicted
+++ resolved
@@ -1,4 +1,3 @@
-<<<<<<< HEAD
 # Use tools that automatically detect vulnerable dependencies
 
 <br/><br/>
@@ -18,26 +17,4 @@
 
 From the [StrongLoop](https://strongloop.com/strongblog/best-practices-for-express-in-production-part-one-security/) blog:
 
-> ...Using to manage your application’s dependencies is powerful and convenient.  But the packages that you use may contain critical security vulnerabilities that could also affect your application.  The security of your app is only as strong as the “weakest link” in your dependencies. Fortunately, there are two helpful tools you can use to ensure the third-party packages you use: and requireSafe.  These two tools do largely the same thing, so using both might be overkill, but “better safe than sorry” are words to live by when it comes to security...
-=======
-# Use tools that automatically detect vulnerable dependencies
-
-<br/><br/>
-
-### One Paragraph Explainer
-
-Modern Node applications have tens and sometimes hundreds of dependencies. If any of the dependencies
-you use has a known security vulnerability your app is vulnerable as well.
-The following tools automatically check for known security vulnerabilities in your dependencies:
-
-- [npm audit](https://docs.npmjs.com/cli/audit) - npm audit
-- [snyk](https://snyk.io/) - Continuously find & fix vulnerabilities in your dependencies
-
-<br/><br/>
-
-### What Other Bloggers Say
-
-From the [StrongLoop](https://strongloop.com/strongblog/best-practices-for-express-in-production-part-one-security/) blog:
-
-> ...Using to manage your application’s dependencies is powerful and convenient.  But the packages that you use may contain critical security vulnerabilities that could also affect your application.  The security of your app is only as strong as the “weakest link” in your dependencies. Fortunately, there are two helpful tools you can use to ensure the third-party packages you use: and requireSafe.  These two tools do largely the same thing, so using both might be overkill, but “better safe than sorry” are words to live by when it comes to security...
->>>>>>> 48d2f1b9
+> ...Using to manage your application’s dependencies is powerful and convenient.  But the packages that you use may contain critical security vulnerabilities that could also affect your application.  The security of your app is only as strong as the “weakest link” in your dependencies. Fortunately, there are two helpful tools you can use to ensure the third-party packages you use: and requireSafe.  These two tools do largely the same thing, so using both might be overkill, but “better safe than sorry” are words to live by when it comes to security...