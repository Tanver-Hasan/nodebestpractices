# Use a mature logger to increase errors visibility

### One Paragraph Explainer

<<<<<<< HEAD
We all loovve console.log but obviously a reputable and persisted Logger like [Winston][winston], [Bunyan][bunyan] (highly popular) or  [Pino][pino] (the new kid in town which is focused on performance) is mandatory for serious projects. A set of practices and tools will help to reason about errors much quicker – (1) log frequently using different levels (debug, info, error), (2) when logging, provide contextual information as JSON objects, see example below. (3) watch and filter logs using a log querying API (built-in in most loggers) or a log viewer software
(4) Expose and curate log statement for the operation team using operational intelligence tool like Splunk
=======
We all love console.log but obviously a reputable and persisted Logger like Winston, Bunyan or L4JS is mandatory for serious projects. A set of practices and tools will help to reason about errors much quicker – (1) log frequently using different levels (debug, info, error), (2) when logging, provide contextual information as JSON objects, see example below. (3) watch and filter logs using a log querying API (built-in in most loggers) or a log viewer software 
(4) Expose and curate log statements for the operation team using operational intelligence tools like Splunk
>>>>>>> 39dabf2b

[winston]: https://www.npmjs.com/package/winston
[bunyan]: https://www.npmjs.com/package/bunyan
[pino]: https://www.npmjs.com/package/pino

### Code Example – Winston Logger in action

```javascript
//your centralized logger object
var logger = new winston.Logger({
 level: 'info',
 transports: [
 new (winston.transports.Console)(),
 new (winston.transports.File)({ filename: 'somefile.log' })
 ]
 });

//custom code somewhere using the logger
logger.log('info', 'Test Log Message with some parameter %s', 'some parameter', { anything: 'This is metadata' });

```

### Code Example – Querying the log folder (searching for entries)

```javascript
var options = {
    from: new Date - 24 * 60 * 60 * 1000,    until: new Date,    limit: 10,    start: 0,
    order: 'desc',    fields: ['message']
  };


  // Find items logged between today and yesterday.
  winston.query(options, function (err, results) {
    //callback with results
  });

```

### Blog Quote: "Logger Requirements"
 From the blog Strong Loop

 > Lets identify a few requirements (for a logger):
1. Time stamp each log line. This one is pretty self explanatory – you should be able to tell when each log entry occured.
2. Logging format should be easily digestible by humans as well as machines.
3. Allows for multiple configurable destination streams. For example, you might be writing trace logs to one file but when an error is encountered, write to the same file, then into error file and send an email at the same time…<|MERGE_RESOLUTION|>--- conflicted
+++ resolved
@@ -2,13 +2,8 @@
 
 ### One Paragraph Explainer
 
-<<<<<<< HEAD
-We all loovve console.log but obviously a reputable and persisted Logger like [Winston][winston], [Bunyan][bunyan] (highly popular) or  [Pino][pino] (the new kid in town which is focused on performance) is mandatory for serious projects. A set of practices and tools will help to reason about errors much quicker – (1) log frequently using different levels (debug, info, error), (2) when logging, provide contextual information as JSON objects, see example below. (3) watch and filter logs using a log querying API (built-in in most loggers) or a log viewer software
+We all loovve console.log but obviously a reputable and persisted Logger like [Winston][winston], [Bunyan][bunyan] (highly popular) or [Pino][pino] (the new kid in town which is focused on performance) is mandatory for serious projects. A set of practices and tools will help to reason about errors much quicker – (1) log frequently using different levels (debug, info, error), (2) when logging, provide contextual information as JSON objects, see example below. (3) watch and filter logs using a log querying API (built-in in most loggers) or a log viewer software
 (4) Expose and curate log statement for the operation team using operational intelligence tool like Splunk
-=======
-We all love console.log but obviously a reputable and persisted Logger like Winston, Bunyan or L4JS is mandatory for serious projects. A set of practices and tools will help to reason about errors much quicker – (1) log frequently using different levels (debug, info, error), (2) when logging, provide contextual information as JSON objects, see example below. (3) watch and filter logs using a log querying API (built-in in most loggers) or a log viewer software 
-(4) Expose and curate log statements for the operation team using operational intelligence tools like Splunk
->>>>>>> 39dabf2b
 
 [winston]: https://www.npmjs.com/package/winston
 [bunyan]: https://www.npmjs.com/package/bunyan
