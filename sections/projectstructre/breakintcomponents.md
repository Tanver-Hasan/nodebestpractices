# Structure your solution by components

<br/><br/>


### One Paragraph Explainer

For medium sized apps and above, monoliths are really bad - having one big software with many dependencies is just hard to reason about and often leads to spaghetti code. Even smart architects — those who are skilled enough to tame the beast and 'modularize' it — spend great mental effort on design, and each change requires carefully evaluating the impact on other dependant objects. The ultimate solution is to develop small software: divide the whole stack into self-contained components that don't share files with others, each constitutes very few files (e.g. API, service, data access, test, etc.) so that it's very easy to reason about it. Some may call this 'microservices' architecture — it's important to understand that microservices is not a spec which you must follow, but rather a set of principles. You may adopt many principles into a full-blown microservices architecture or adopt only few. Both are good as long as you keep the software complexity low. The very least you should do is create basic borders between components, assign a folder in your project root for each business component and make it self contained - other components are allowed to consume its functionality only through its public interface or API. This is the foundation for keeping your components simple, avoid dependency hell and pave the way to full-blown microservices in the future once your app grows.

<br/><br/>


### Blog Quote: "Scaling requires scaling of the entire application"
 From the blog MartinFowler.com
 
> Monolithic applications can be successful, but increasingly people are feeling frustrations with them - especially as more applications are being deployed to the cloud. Change cycles are tied together - a change made to a small part of the application, requires the entire monolith to be rebuilt and deployed. Over time it's often hard to keep a good modular structure, making it harder to keep changes that ought to only affect one module within that module. Scaling requires scaling of the entire application rather than parts of it that require greater resource.

<br/><br/>
<<<<<<< HEAD
=======

### Blog Quote: "So what does the architecture of your application scream?"
 From the blog [uncle-bob](https://8thlight.com/blog/uncle-bob/2011/09/30/Screaming-Architecture.html) 
 
> ...if you were looking at the architecture of a library, you’d likely see a grand entrance, an area for check-in-out clerks, reading areas, small conference rooms, and gallery after gallery capable of holding bookshelves for all the books in the library. That architecture would scream: Library.<br/>
So what does the architecture of your application scream? When you look at the top level directory structure, and the source files in the highest level package; do they scream: Health Care System, or Accounting System, or Inventory Management System? Or do they scream: Rails, or Spring/Hibernate, or ASP?.



<br/><br/>
>>>>>>> 5f01a0a6
 
### Good: Structure your solution by self-contained components
![alt text](https://github.com/i0natan/nodebestpractices/blob/master/assets/images/structurebycomponents.PNG "Structuring solution by components")

<br/><br/> 

### Bad: Group your files by technical role
![alt text](https://github.com/i0natan/nodebestpractices/blob/master/assets/images/structurebyroles.PNG "Structuring solution by technical roles")<|MERGE_RESOLUTION|>--- conflicted
+++ resolved
@@ -16,8 +16,6 @@
 > Monolithic applications can be successful, but increasingly people are feeling frustrations with them - especially as more applications are being deployed to the cloud. Change cycles are tied together - a change made to a small part of the application, requires the entire monolith to be rebuilt and deployed. Over time it's often hard to keep a good modular structure, making it harder to keep changes that ought to only affect one module within that module. Scaling requires scaling of the entire application rather than parts of it that require greater resource.
 
 <br/><br/>
-<<<<<<< HEAD
-=======
 
 ### Blog Quote: "So what does the architecture of your application scream?"
  From the blog [uncle-bob](https://8thlight.com/blog/uncle-bob/2011/09/30/Screaming-Architecture.html) 
@@ -28,7 +26,6 @@
 
 
 <br/><br/>
->>>>>>> 5f01a0a6
  
 ### Good: Structure your solution by self-contained components
 ![alt text](https://github.com/i0natan/nodebestpractices/blob/master/assets/images/structurebycomponents.PNG "Structuring solution by components")
