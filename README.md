[✔]: assets/images/checkmark-green.png "✔"
<h1 align="center">
  <img src="assets/images/banner-2.jpg" alt="Node.js Best Practices" />
</h1>

<br/>

<div align="center">
<img src="https://img.shields.io/badge/⚙%20Item%20count%20-%2053%20Best%20practices-blue.svg" alt="53 items"> <img src="https://img.shields.io/badge/%F0%9F%93%85%20Last%20update%20-%206%20days%20ago-green.svg" alt="Last update: 7 days ago"> <img src="https://img.shields.io/badge/%E2%9C%94%20Updated%20For%20Version%20-%20Node%208.4-brightgreen.svg" alt="Updated for Node v.8.4">
	</div>

<br/>

# Welcome! 3 Things You Ought To Know:
**1. When you read here, you actually read dozens of the best Node.JS articles -** this is a summary and curation of the top-ranked content on Node JS best practices

**2. It's the largest compilation, and it growing every week -** currently, more than 50 practices, style guide, and architectural tips are presented. We welcome issues and PR to ever keep this live book updated. We'd love to see you contributing here, whether fixing some minor code mistake or suggesting brilliant new ideas - be part of the Node.JS best practices book

**3. Most bullets have additional info -** nearby most best practice bullets you'll find **🔗Read More** link that will present you with code examples, quotes from selected blogs and more info

<br/><br/><br/>

## Table of Contents
1. [Project structure Practices (5)](#1-project-structure-practices)
2. [Error Handling Practices (11) ](#2-error-handling-practices)
3. [Code Style Practices (9) ](#3-code-style-practices)
4. [Testing And Overall Quality Practices (8) ](#4-testing-and-overall-quality-practices)
5. [Going To Production Practices (17) ](#5-going-to-production-practices)
6. Security Practices (soon)
7. Performance Practices (soon)
8. API Practices (soon)


<br/><br/><br/>
# `1. Project Structure Practices`

## ✔ 1.1 Structure your solution by components

 **TL;DR:** The worst large applications pitfal is maintaining a huge code base with hundreds of dependencies - such a monolith slows down developers as they try to incorporate new features. Instead, partition your code into components, each gets its own folder or a dedicated codebase, and ensure that each unit is kept small and simple. Visit 'Read More' below to see examples of correct project structure

**Otherwise:** When developers who code new features struggle to realize the impact of their change and fear to break other dependant components - deployments become slower and more risky. It's also considered harder to scale-out when all the business units are not separated

🔗 [**Read More: structure by components**](/sections/projectstructre/breakintcomponents.md)

<br/><br/>

## ✔ 1.2 Layer your components, keep Express within its boundaries

**TL;DR:** Each component should contain 'layers' - a dedicated object for the web, logic and data access code. This not only draws a clean separation of concerns but also significantly ease mocking and testing the system. Though this is a very common pattern, API developers tend to mix layers by passing the web layer objects (Express req, res) to business logic and data layers - this makes your application dependant on and accessible by Express only

**Otherwise:** App that mixes web objects with other layers can not be accessed by testing code, CRON jobs and other non-Express callers

🔗 [**Read More: layer your app**](/sections/projectstructre/createlayers.md)

<br/><br/>

## ![✔] 1.3 Wrap common utilities as NPM packages

**TL;DR:** In a large app that constitues multiple code base, cross-cutting-conern utilities like logger, encryption and a like, should be wrapped by your own code and exposed as private NPM packages. This makes it shared among multiple code bases and projects

**Otherwise:** You'll have to invent your own deployment and dependency wheel

🔗 [**Read More: Structure by feature*](/sections/projectstructre/wraputilities.md)

<br/><br/>

## ![✔] 1.4 Separate Express 'app' and 'server'

**TL;DR:** Avoid the nasty habit of defining the [Express](https://expressjs.com/) app in a single huge file - separate your 'Express' definition to at least two files: the API declaration (app.js) and the networking concerns (WWW). Even better, locate your app declaration within components

**Otherwise:** Your API will be accessible for testing via HTTP calls only (slower and much harder to generate coverage reports). It will also probably won't be a big pleasure to maintain hundreds of lines of code in a single file

🔗 [**Read More: separate Express 'app' and 'server'*](/sections/projectstructre/separateexpress.md)

<br/><br/>

## ![✔] 1.5 Use environment aware, secure and hirearchical config

**TL;DR:** The perfect and flawless configuration setup must include (a) keys that can be read from file AND from environment variable (b) secrets are kept outside committed code (c) config is hierarchical for easier findability. There are only a few packages that can help tick all those boxes

**Otherwise:** Failing to satisfy any of the config requirements will simply bog down the development team or devpos team. Probably both

🔗 [**Read More: configuration best practices*](/sections/projectstructre/configguide.md)


<br/><br/><br/>

# `2. Error Handling Practices`
<p align="right"><a href="#table-of-contents">⬆ Return to top</a></p>

## ✔ 2.1  Use Async-Await or promises for async error handling

**TL;DR:** Handling async errors in callback style is probably the fastest way to hell (a.k.a the pyramid of doom). The best gift you can give to your code is using instead a reputable promise library or async-await which provides much compact and familiar code syntax like try-catch

**Otherwise:** Node.JS callback style, function(err, response), is a promising way to un-maintainable code due to the mix of error handling with casual code, excessive nesting and awkward coding patterns

🔗 [**Read More: avoiding callbacks*](/sections/errorhandling/asyncerrorhandling.md)

<br/><br/>

## ✔ 2.2 Use only the built-in Error object

**TL;DR:** Many throws errors as a string or as some custom type – this complicates the error handling logic and the interoperability between modules. Whether you reject a promise, throw exception or emit error – using only the built-in Error object will increases uniformity and prevents loss of information


**Otherwise:** When invoking some component, being uncertain which type of errors come in return – makes it much harder to handle errors properly. Even worth, using custom types to describe errors might lead to loss of critical error information like the stack trace!

🔗 [**Read More: using the built-in error object*](/sections/errorhandling/useonlythebuiltinerror.md)

<br/><br/>

## ✔ 2.3 Distinguish operational vs programmer errors

**TL;DR:** Operational errors (e.g. API received an invalid input) refer to known cases where the error impact is fully understood and can be handled thoughtfully. On the other hand, programmer error (e.g. trying to read undefined variable) refers to unknown code failures that dictate to gracefully restart the application

**Otherwise:** You may always restart the application when an error appear, but why letting ~5000 online users down because of a minor, predicted, operational error? the opposite is also not ideal – keeping the application up when unknown issue (programmer error) occurred might lead to an unpredicted behavior. Differentiating the two allows acting tactfully and applying a balanced approach based on the given context

  🔗 [**Read More: operational vs programmer error*](/sections/errorhandling/operationalvsprogrammererror.md)

<br/><br/>

## ✔ 2.4 Handle errors centrally, not within an Express middleware

**TL;DR:** Error handling logic such as mail to admin and logging should be encapsulated in a dedicated and centralized object that all end-points (e.g. Express middleware, cron jobs, unit-testing) call when an error comes in.

**Otherwise:** Not handling errors within a single place will lead to code duplication and probably to errors that are handled improperly

🔗 [**Read More: handling errors in a centralized place*](/sections/errorhandling/centralizedhandling.md)

<br/><br/>

## ✔ 2.5 Document API errors using Swagger

**TL;DR:** Let your API callers know which errors might come in return so they can handle these thoughtfully without crashing. This is usually done with REST API documentation frameworks like Swagger

**Otherwise:** An API client might decide to crash and restart only because he received back an error he couldn’t understand. Note: the caller of your API might be you (very typical in a microservices environment)


🔗 [**Read More: documenting errors in Swagger*](/sections/errorhandling/documentingusingswagger.md)

<br/><br/>

## ✔ 2.6 Shut the process gracefully when a stranger comes to town

**TL;DR:** When an unknown error occurs (a developer error, see best practice number #3)- there is uncertainty about the application healthiness. A common practice suggests restarting the process carefully using a ‘restarter’ tool like Forever and PM2

**Otherwise:** When an unfamiliar exception is caught, some object might be in a faulty state (e.g an event emitter which is used globally and not firing events anymore due to some internal failure) and all future requests might fail or behave crazily

🔗 [**Read More: shutting the process*](/sections/errorhandling/shuttingtheprocess.md)

<br/><br/>



## ✔ 2.7 Use a mature logger to increase errors visibility

**TL;DR:** A set of mature logging tools like Winston, Bunyan or Log4J, will speed-up error discovery and understanding. So forget about console.log.

**Otherwise:** Skimming through console.logs or manually through messy text file without querying tools or a decent log viewer might keep you busy at work until late

🔗 [**Read More: using a mature logger*](/sections/errorhandling/usematurelogger.md)


<br/><br/>


## ✔ 2.8 Test error flows using your favorite test framework

**TL;DR:** Whether professional automated QA or plain manual developer testing – Ensure that your code not only satisfies positive scenario but also handle and return the right errors. Testing framework like Mocha & Chai can handle this easily (see code examples within the "Gist popup")

**Otherwise:** Without testing, whether automatically or manually, you can’t rely on our code to return the right errors. Without meaningful errors – there’s no error handling


🔗 [**Read More: testing error flows*](/sections/errorhandling/testingerrorflows.md)

<br/><br/>

## ✔ 2.9 Discover errors and downtime using APM products

**TL;DR:** Monitoring and performance products (a.k.a APM) proactively gauge your codebase or API so they can auto-magically highlight errors, crashes and slow parts that you were missing

**Otherwise:** You might spend great effort on measuring API performance and downtimes, probably you’ll never be aware which are your slowest code parts under real world scenario and how these affects the UX


🔗 [**Read More: using APM products*](/sections/errorhandling/apmproducts.md)

<br/><br/>


## ✔ 2.10 Catch unhandled promise rejections

**TL;DR:** Any exception thrown within a promise will get swallowed and discarded unless a developer didn’t forget to explictly handle. Even if you’re code is subscribed to process.uncaughtException! Overcome this by registering to the event process.unhandledRejection

**Otherwise:** Your errors will get swallowed and leave no trace. Nothing to worry about


🔗 [**Read More: catching unhandled promise rejection *](/sections/errorhandling/catchunhandledpromiserejection.md)

<br/><br/>

## ✔ 2.11 Fail fast, validate arguments using a dedicated library

**TL;DR:** This should be part of your Express best practices – Assert API input to avoid nasty bugs that are much harder to track later. Validation code is usually tedious unless using a very cool helper libraries like Joi

**Otherwise:** Consider this – your function expects a numeric argument “Discount” which the caller forgets to pass, later on your code checks if Discount!=0 (amount of allowed discount is greater than zero), then it will allow the user to enjoy a discount. OMG, what a nasty bug. Can you see it?

🔗 [**Read More: failing fast*](/sections/errorhandling/failfast.md)

<br/><br/><Br/>

# `3. Code Style Practices`

## ✔ 3.1 Use ESLint

Text here...

<br/><br/>

## ✔ 3.2 Node JS Specific Plugins

Text here...

<br/><br/>

## ✔ 3.3 Don't Forget the Semicolon

Javascript's interpeter auto adds semicolon at the end of a statement if there isn't one. This can lead to some undesired results.

<br/><br/>

## ✔ 3.4 Start a Codeblock's Curly Braces in the Same Line 

The opening curly braces of a code block should be in the same line of the opening statement.
Javascript's interpeter auto adds semicolon at the end of a statement if there isn't one. This can lead to some undesired results.

<<<<<<< HEAD
🔗 [**Further reading:** "Why does a results vary based on curly brace placement?" (Stackoverflow)](https://stackoverflow.com/questions/3641519/why-does-a-results-vary-based-on-curly-brace-placement)
=======
Recommended:
```javascript
function doSomthing() {
  // code here
}
```

Avoid:
```javascript
function doSomthing() 
{
  // code here
}
```

### Example:
See the following code:
```javascript
function doSomething() {
  return
  { 
    key : "value"
  };
}
```

In this example, you would expect the `doSomething()` function to return the object `{key: "value"}`. However, the function will actually not return anything! This is why:

```javascript
function doSomething() {
  return; // <<= this semicolon is inserted autumatically
  { 
    key : "value"
  };
}
```

A semicolong is inserted automatically after the `return`. To avoid that, the opening curly brace should be right after it and not in a new line:

```javascript
function doSomething() {
  return { 
    key : "value"
  };
}
```
>>>>>>> c5acb6cc

<br/><br/>

## ✔ 3.5 Name Your Functions

**TL;DR:** Name all functions, including closures and callbacks. Avoid anonymous functions. This is especially useful when profiling a node app. Naming all functions will allow you to easily understand what you're looking at when cheking a memory dump.


<br/><br/>

## ✔ 3.6 Prefer `CONST` over `Let`. Ditch the `Var`s

Text here...

<br/><br/>

## ✔ 3.7 Requires come first, and not from within a function.

**TL;DR:** Require modules at the beginning of each file, before and outside of any functions. This simple best practice will not only help you easily and quickly tell the dependencies of a file right at the top, but also avoids a couple of potential problems.

**Otherwise:** Requiers are run syncronously by Node JS. If they are called from withing a function, it may block other requests from being handled at a more critical time. Also, if a required module (or any of its own dependencies) throws an error and crashes the server, it is best to find out about it as soon as possible, which might not be the case if that module is required from within a function.


<br/><br/><br/>


# `4. Testing And Overall Quality Practices`

## ✔ 4.1 At the very least, write API (component) testing

**TL;DR:** Most projects just don't have any automated testing due to short time tables or often the 'testing project' run out of control and being abandoned. For that reason, prioritize and start with API testing which are the easiest to write and provide more coverage than unit testing (you may even craft API tests without code tools like [Postman](https://www.getpostman.com/). Afterwards, should you have more resources and time, continue with advanced test types like unit testing, DB testing, performance testing, etc 

**Otherwise:** You may spend long days on writing unit tests to find out that you got only 20% system coverage

<br/><br/>

## ✔ 4.2 Detect code issues with ESLint + specific Node plugin rules

**TL;DR:** ESLint is the de-facto standard for checking code style,  not only to identify nitty-gritty spacing issues but also to detect serious code anti-patterns like developers throwing errors without classification. On top of ESLint standard rules that cover vanilla JS only, add Node-specific plugins like [eslint-plugin-node](https://www.npmjs.com/package/eslint-plugin-node), [eslint-plugin-mocha](https://www.npmjs.com/package/eslint-plugin-mocha) and [eslint-plugin-node-security](https://www.npmjs.com/package/eslint-plugin-security)

**Otherwise:** Many faulty Node.JS code patterns might escape under the radar. For example, developers might require(variableAsPath) files with a variable given as path which allows attackers to execute any JS script. Node.JS linters can detect such patterns and complain early


<br/><br/>

## ✔ 4.3 Carefully choose your CI platform (Jenkins vs Rest of the world)

**TL;DR:** Your continuous integration platform (CICD) will host all the quality tools (e.g test, lint) so it better come with a vibrant echo-system of plugins. [Jenkins](https://jenkins.io/) is the default for many projects as it has the biggest community along with a very powerful platform at the price of complex setup that demands a steep learning curve. Its rivals, online SaaS like [Travis](https://travis-ci.org/) and [CircleCI](https://circleci.com), are much easier to setup without the burden of managing the whole infrastructure. Eventually, it's a trade-off between robustness and speed - choose your side carefully

**Otherwise:** Choosing some lightweight SaaS vendor might get you blocked once you need some advanced customization. On the other hand, going with Jenkins might burn precious time on infrastructure setup


<br/><br/>

## ✔ 4.4 Constantly inspect for vulenerable dependencies

**TL;DR:** Even the most reputable dependencies such as Express have known vulnerabilities. This can get easily tamed using community and commercial tools such as 🔗 [nsp](https://github.com/nodesecurity/nsp) that can be invoked from your CI on every build

**Otherwise:** Keeping your code clean from vulnerabilities without dedicated tools will require to constantly follow online publications about new threats. Quite tedious

<br/><br/>

## ✔ 4.5 Tag your tests

**TL;DR:**  Different tests must run on different scenarios: quick smoke, IO-less, tests should run when a developer saves or commits a file, full end-to-end tests usually run when a new pull request is submitted, etc. This can be achieved by tagging tests with keywords like #cold #api #sanity so you can grep with your testing harness and invoke the desired subset. For example, this is how you would invoke only the sanity test group with [Mocha](https://mochajs.org/):  mocha --grep 'sanity'

**Otherwise:** Running all the tests, including tests that perform dozens of DB queries, any time a developer makes a small change can be extremly slow and keep developers away for running tests

<br/><br/>

## ✔ 4.6 Check your test coverage, it helps to identify wrong test patterns

**TL;DR:** Code coverage tools like [Istanbul/NYC ](https://github.com/gotwarlost/istanbul)are great for 3 reasons: it comes for free (no effort is required to benefit this reports), it helps to identify a decrease in testing coverage, and last but least it highlights testing mismatches: by looking at colored code coverage reports you may notice, for example, code areas that are never tested like catch clauses (meaning that tests only invoke the happy paths and not how the app behaves on errors). Set it to fail builds if the coverage falls under a certain threshold

**Otherwise:** There won't be any automated metric that tells you when large portion of your code is not covered by testing



<br/><br/>

## ✔ 4.7 Inspect for outdated packages

**TL;DR:** Use your preferred tool (e.g. 'npm outdated' or [npm-check-udpates](https://www.npmjs.com/package/npm-check-updates) to detect installed packages which are outdated, inject this check into your CI pipeline and even make a build fail in a severe scenario. For example, a sever scenario might be when an installed package lag by 5 patch commits behind (e.g. local version is 1.3.1 and repository version is 1.3.8) or it is tagged as deprecated by its author - kill the build and prevent deploying this version

**Otherwise:** Your production will run packages that have been explicitly tagged by their author as risky 

<br/><br/>

## ✔ 4.8 Use docker-compos for e2e testing

**TL;DR:** End to end (e2e) testing which includes live data used to be the weakest link of the CI process as it depends on multiple heavy services like DB. Docker-compos turns this problem into a breeze by crafting production-like environment using a simple text file and easy commands. It allows crafting all the dependent services, DB and isolated network for e2e testing. Last but not least, it can keep a stateless environment that is invoked before each test suite and dies right after


**Otherwise:** Without docker-compose teams must maintain a testing DB for each testing environment including developers machines, keep all those DBs in sync so test results won't vary across environments


<br/><br/><br/>


# `5. Going To Production Practices`
## ✔ 5.1. Monitoring!

**TL;DR:** Monitoring is a game of finding out issues before our customers do – obviously this should be assigned unprecedented importance. The market is overwhelmed with offers thus consider starting with defining the basic metrics you must follow (my suggestions inside), then go over additional fancy features and choose the solution that tick all boxes. Click ‘The Gist’ below for overview of solutions

**Otherwise:** Failure === disappointed customers. Simple.


🔗 [**Read More: Monitoring!**](/sections/production/monitoring.md)

<br/><br/>

## ✔ 5.2. Increase transparency using smart logging

**TL;DR:** Logs can be a dumb warehouse of debug statements or the enabler of a beautiful dashboard that tells the story of your app. Plan your logging platform from day  1: how logs are collected, stored and analyzed to ensure that the desired information (e.g. error rate, following an entire transaction through services and servers, etc) can really be extracted

**Otherwise:** You end-up with a blackbox that is hard to reason about, then you start re-writing all logging statements to add additional information


🔗 [**Read More: Increase transparency using smart logging**](/sections/production/smartlogging.md)
	
<br/><br/>

## ✔ 5.3. Delegate anything possible (e.g. gzip, SSL) to a reverse proxy

**TL;DR:** Node is awfully bad at doing CPU intensive tasks like gzipping, SSL termination, etc. Instead, use a ‘real’ middleware services like nginx, HAproxy or cloud vendor services

**Otherwise:** Your poor single thread will keep busy doing networking tasks instead of dealing with your application core and performance will degrade accordingly


🔗 [**Read More: Delegate anything possible (e.g. gzip, SSL) to a reverse proxy**](/sections/production/delegatetoproxy.md)

<br/><br/>

## ✔ 5.4. Lock dependencies

**TL;DR:** Your code must be identical across all environments but amazingly NPM lets dependencies drift across environments be default – when you install packages at various environments it tries to fetch packages’ latest patch version. Overcome this by using NPM config files , .npmrc, that tell each environment to save the exact (not the latest) version of each package. Alternatively, for finer grain control use NPM” shrinkwrap”. *Update: as of NPM5 , dependencies are locked by default. The new package manager in town, Yarn, also got us covered by default

**Otherwise:** QA will thoroughly test the code and approve a version that will behave differently at production. Even worse, different servers at the same production cluster might run different code


🔗 [**Read More: Lock dependencies**](/sections/production/lockdependencies.md)

<br/><br/>

## ✔ 5.5. Guard process uptime using the right tool

**TL;DR:** The process must go on and get restarted upon failures. For simple scenario, ‘restarter’ tools like PM2 might be enough but in today ‘dockerized’ world – a cluster management tools should be considered as well

**Otherwise:** Running dozens of instances without clear strategy and too many tools together (cluster management, docker, PM2) might lead to a devops chaos


🔗 [**Read More: Guard process uptime using the right tool**](/sections/production/guardprocess.md)

 
<br/><br/>

## ✔ 5.6. Utilize all CPU cores

**TL;DR:** At its basic form, a Node app runs over a single CPU core while as all other are left idle. It’s your duty to replicate the Node process and utilize all CPUs – For small-medium apps you may use Node Cluster or PM2. For a larger app consider replicating the process using some Docker cluster (e.g. K8S, ECS) or deployment scripts that are based on Linux init system (e.g. systemd)

**Otherwise:** Your app will likely utilize only 25% of its available resources(!) or even less. Note that a typical server has 4 CPU cores or more, naive deployment of Node.JS utilizes only 1 (even using PaaS services like AWS beanstalk!)


🔗 [**Read More: Utilize all CPU cores**](/sections/production/utilizecpu.md)

<br/><br/>

## ✔ 5.7. Create a ‘maintenance endpoint’

**TL;DR:** Expose a set of system-related information, like memory usage and REPL, etc in a secured API. Although it’s highly recommended to rely on standard and battle-tests tools, some valuable information and operations are easier done using code

**Otherwise:** You’ll find that you’re performing many “diagnostic deploys” – shipping code to production only to extract some information for diagnostic purposes


🔗 [**Read More: Create a ‘maintenance endpoint’**](/sections/production/createmaintenanceendpoint.md)

<br/><br/>

## ✔ 5.8. Discover errors and downtime using APM products

**TL;DR:** Monitoring and performance products (a.k.a APM) proactively gauge codebase and API so they can auto-magically go beyond traditional monitoring and measure the overall user-experience across services and tiers. For example, some APM products can highlight a transaction that loads too slow on the end-users side while suggesting the root cause

**Otherwise:** You might spend great effort on measuring API performance and downtimes, probably you’ll never be aware which is your slowest code parts under real world scenario and how these affects the UX


🔗 [**Read More: Discover errors and downtime using APM products**](/sections/production/apmproducts.md)


<br/><br/>


## ✔ 5.9. Make your code production-ready

**TL;DR:** Code with the end in mind, plan for production from day 1. This sounds a bit vague so I’ve compiled inside (click Gist below) few development tips that are closely related to production maintenance

**Otherwise:** A world champion IT/devops guy won’t save a system that is badly written


🔗 [**Read More: Make your code production-ready**](/sections/production/productoncode.md)

<br/><br/>

## ✔ 5.10. Measure and guard the memory usage

**TL;DR:** Node.js has controversial relationships with memory: the v8 engine has soft limits on memory usage (1.4GB) and there are known paths to leaks memory in Node’s code – thus watching Node’s process memory is a must. In small apps you may gauge memory  periodically using shell commands but in medium-large app consider baking your memory watch into a robust monitoring system

**Otherwise:** Your process memory might leak a hundred megabytes a day like happened in Wallmart


🔗 [**Read More: Measure and guard the memory usage**](/sections/production/measurememory.md)

<br/><br/>


## ✔ 5.11. Get your frontend assets out of Node

**TL;DR:** Serve frontend content using dedicated middleware (nginx, S3, CDN) because Node performance really get hurts when dealing with many static files due to its single threaded model

**Otherwise:** Your single Node thread will keep busy streaming hundreds of html/images/angular/react files instead of  allocating all its resources for the task it was born for – serving dynamic content


🔗 [**Read More: Get your frontend assets out of Node**](/sections/production/frontendout.md)

<br/><br/>


## ✔ 5.12. Be stateless, kill your Servers almost every day

**TL;DR:** Store any type of data (e.g. users session, cache, uploaded files) within external data stores. Consider ‘killing’ your servers periodically or use ‘serverless’ platform (e.g. AWS Lambda) that explicitly enforces a stateless behavior

**Otherwise:** Failure at a given server will result in application downtime instead of a just killing a faulty machine. Moreover, scaling-out elasticity will get more challenging due to the reliance on a specific server


🔗 [**Read More: Be stateless, kill your Servers almost every day**](/sections/production/bestateless.md)


<br/><br/>


## ✔ 5.13. Use tools that automatically detect vulnerabilities

**TL;DR:** Even the most reputable dependencies such as Express have known vulnerabilities from time to time that put a system at risk. This can get easily tamed using community and commercial tools that constantly check for vulnerabilities and warn (locally or at GitHub), some can even patch them immediately

**Otherwise:** Otherwise: Keeping your code clean from vulnerabilities without dedicated tools will require to constantly follow online publications about new threats. Quite tedious


🔗 [**Read More: Use tools that automatically detect vulnerabilities**](/sections/production/detectvulnerabilities.md)

<br/><br/>


## ✔ 5.14. Assign ‘TransactionId’ to each log statement

**TL;DR:** Assign the same identifier, transaction-id: {some value}, to each log entry within a single request. Then when inspecting errors in logs, easily conclude what happened before and after. Unfortunately, this is not easy to achieve in Node due its async nature, see code examples inside

**Otherwise:** Looking at a production error log without the context – what happened before – makes it much harder and slower to reason about the issue


🔗 [**Read More: Assign ‘TransactionId’ to each log statement**](/sections/production/assigntransactionid.md)

<br/><br/>


## ✔ 5.15. Set NODE_ENV=production

**TL;DR:** Set the environment variable NODE_ENV to ‘production’ or ‘development’ to flag whether production optimizations should get activated – many NPM packages determining the current environment and optimize their code for production

**Otherwise:** Omitting this simple property might greatly degrade performance. For example, when using Express for server side rendering omitting NODE_ENV makes the slower by a factor of three!


🔗 [**Read More: Set NODE_ENV=production**](/sections/production/setnodeenv.md)


<br/><br/>


## ✔ 5.16. Design automated, atomic and zero-downtime deployments

**TL;DR:** Researches show that teams who perform many deployments – lowers the probability of severe production issues. Fast and automated deployments that don’t require risky manual steps and service downtime significantly improves the deployment process. You should probably achieve that using Docker combined with CI tools as they became the industry standard for streamlined deployment

**Otherwise:** Long deployments -> production down time & human-related error -> team unconfident and in making deployment -> less deployments and features

<br/><br/><br/>
# `Security Practices`

## our contributirs working on this section, would you like to join?

<br/><br/><br/>
# `Performance Practices`

## our contributirs working on this section, would you like to join?

<br/><br/><br/>
# `API Practices`

## our contributirs working on this section, would you like to join?

<br/><br/><br/><|MERGE_RESOLUTION|>--- conflicted
+++ resolved
@@ -233,56 +233,7 @@
 The opening curly braces of a code block should be in the same line of the opening statement.
 Javascript's interpeter auto adds semicolon at the end of a statement if there isn't one. This can lead to some undesired results.
 
-<<<<<<< HEAD
 🔗 [**Further reading:** "Why does a results vary based on curly brace placement?" (Stackoverflow)](https://stackoverflow.com/questions/3641519/why-does-a-results-vary-based-on-curly-brace-placement)
-=======
-Recommended:
-```javascript
-function doSomthing() {
-  // code here
-}
-```
-
-Avoid:
-```javascript
-function doSomthing() 
-{
-  // code here
-}
-```
-
-### Example:
-See the following code:
-```javascript
-function doSomething() {
-  return
-  { 
-    key : "value"
-  };
-}
-```
-
-In this example, you would expect the `doSomething()` function to return the object `{key: "value"}`. However, the function will actually not return anything! This is why:
-
-```javascript
-function doSomething() {
-  return; // <<= this semicolon is inserted autumatically
-  { 
-    key : "value"
-  };
-}
-```
-
-A semicolong is inserted automatically after the `return`. To avoid that, the opening curly brace should be right after it and not in a new line:
-
-```javascript
-function doSomething() {
-  return { 
-    key : "value"
-  };
-}
-```
->>>>>>> c5acb6cc
 
 <br/><br/>
 
