--- conflicted
+++ resolved
@@ -717,10 +717,6 @@
 🌻 [lallenlowe](https://github.com/lallenlowe), 
 🌻 [Nathan Wells](https://github.com/nwwells), 
 🌻 [Paulo Vítor S Reis](https://github.com/paulovitin), 
-<<<<<<< HEAD
-<br/><br/>
-## No Stars Yet :star:
-=======
 🌻 [syzer](https://github.com/syzer),
 🌻 [David Sancho](https://github.com/davesnx),
 🌻 [Robert Manolea](https://github.com/pupix),
@@ -733,4 +729,3 @@
 
 <br/><br/>
 ## :star: No Stars Yet, Waiting For The First To Suggest a New Bullet 
->>>>>>> 5f01a0a6
