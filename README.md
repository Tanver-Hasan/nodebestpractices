[✔]: assets/images/checkbox-small-blue.png

# Node.js Best Practices

<h1 align="center">
  <img src="assets/images/banner-2.jpg" alt="Node.js Best Practices">
</h1>

<br/>

<div align="center">
  <img src="https://img.shields.io/badge/⚙%20Item%20count%20-%2081%20Best%20Practices-blue.svg" alt="81 items"> <img src="https://img.shields.io/badge/%F0%9F%93%85%20Last%20update%20-%20Mar%2010%202019-green.svg" alt="Last update: March 10, 2019"> <img src="https://img.shields.io/badge/%E2%9C%94%20Updated%20For%20Version%20-%20Node%2010.15.3%20LTS-brightgreen.svg" alt="Updated for Node 10.15.3 LTS">
</div>

<br/>

[![nodepractices](/assets/images/twitter-s.png)](https://twitter.com/nodepractices/) **Follow us on Twitter!** [**@nodepractices**](https://twitter.com/nodepractices/)

<br/>

Read in a different language: [![CN](/assets/flags/CN.png)**CN**](/README.chinese.md), [![BR](/assets/flags/BR.png)**BR**](/README.brazilian-portuguese.md) [(![ES](/assets/flags/ES.png)**ES**, ![FR](/assets/flags/FR.png)**FR**, ![HE](/assets/flags/HE.png)**HE**, ![KR](/assets/flags/KR.png)**KR**, ![RU](/assets/flags/RU.png)**RU** and ![TR](/assets/flags/TR.png)**TR** in progress!)](#translations)

<br/>

###### Built and maintained by our [Steering Committee](#steering-committee) and [Collaborators](#collaborators)

# Latest Best Practices and News

- **New translation:** ![BR](/assets/flags/BR.png) [Brazilian Portuguese](/README.brazilian-portuguese.md) available now, courtesy of [Marcelo Melo](https://github.com/marcelosdm)! ❤️

- **New best practice:** 4.2: Include 3 parts in each test name - [_From the section "Testing and overall quality"_](https://github.com/i0natan/nodebestpractices#4-testing-and-overall-quality-practices)

- **New best practice:** 7.1: Prefer native JS methods over user-land utils like Lodash - [_From the section "Performance"_](https://github.com/i0natan/nodebestpractices#7-performance-best-practices)

- **News update:** [We kicked-off the performance section, wanna join?](https://github.com/i0natan/nodebestpractices/issues/302)

<br/><br/>

# Welcome! 3 Things You Ought To Know First:

**1. You are, in fact, reading dozens of the best Node.js articles -** this repository is a summary and curation of the top-ranked content on Node.js best practices, as well as content written here by collaborators

**2. It is the largest compilation, and it is growing every week -** currently, more than 70 best practices, style guides, and architectural tips are presented. New issues and pull requests are created every day to keep this live book updated. We'd love to see you contributing here, whether that is fixing code mistakes, helping with translations, or suggesting brilliant new ideas. See our [writing guidelines here](/.operations/writing-guidelines.md)

**3. Most best practices have additional info -** most bullets include a **🔗Read More** link that expands on the practice with code examples, quotes from selected blogs and more information

<br/><br/>

## Table of Contents

1.  [Project Structure Practices (5)](#1-project-structure-practices)
2.  [Error Handling Practices (11) ](#2-error-handling-practices)
3.  [Code Style Practices (12) ](#3-code-style-practices)
4.  [Testing And Overall Quality Practices (10) ](#4-testing-and-overall-quality-practices)
5.  [Going To Production Practices (18) ](#5-going-to-production-practices)
6.  [Security Practices (24)](#6-security-best-practices)
7.  [Performance Practices (1) (In Progress️ ✍️)](#7-performance-best-practices)

<br/><br/>

# `1. Project Structure Practices`

## ![✔] 1.1 Structure your solution by components

**TL;DR:** The worst large applications pitfall is maintaining a huge code base with hundreds of dependencies - such a monolith slows down developers as they try to incorporate new features. Instead, partition your code into components, each gets its own folder or a dedicated codebase, and ensure that each unit is kept small and simple. Visit 'Read More' below to see examples of correct project structure

**Otherwise:** When developers who code new features struggle to realize the impact of their change and fear to break other dependent components - deployments become slower and riskier. It's also considered harder to scale-out when all the business units are not separated

🔗 [**Read More: structure by components**](/sections/projectstructre/breakintcomponents.md)

<br/><br/>

## ![✔] 1.2 Layer your components, keep Express within its boundaries

**TL;DR:** Each component should contain 'layers' - a dedicated object for the web, logic, and data access code. This not only draws a clean separation of concerns but also significantly eases mocking and testing the system. Though this is a very common pattern, API developers tend to mix layers by passing the web layer objects (Express req, res) to business logic and data layers - this makes your application dependent on and accessible by Express only

**Otherwise:** App that mixes web objects with other layers cannot be accessed by testing code, CRON jobs, and other non-Express callers

🔗 [**Read More: layer your app**](/sections/projectstructre/createlayers.md)

<br/><br/>

## ![✔] 1.3 Wrap common utilities as npm packages

**TL;DR:** In a large app that constitutes a large code base, cross-cutting-concern utilities like logger, encryption and alike, should be wrapped by your own code and exposed as private npm packages. This allows sharing them among multiple code bases and projects

**Otherwise:** You'll have to invent your own deployment and dependency wheel

🔗 [**Read More: Structure by feature**](/sections/projectstructre/wraputilities.md)

<br/><br/>

## ![✔] 1.4 Separate Express 'app' and 'server'

**TL;DR:** Avoid the nasty habit of defining the entire [Express](https://expressjs.com/) app in a single huge file - separate your 'Express' definition to at least two files: the API declaration (app.js) and the networking concerns (WWW). For even better structure, locate your API declaration within components

**Otherwise:** Your API will be accessible for testing via HTTP calls only (slower and much harder to generate coverage reports). It probably won't be a big pleasure to maintain hundreds of lines of code in a single file

🔗 [**Read More: separate Express 'app' and 'server'**](/sections/projectstructre/separateexpress.md)

<br/><br/>

## ![✔] 1.5 Use environment aware, secure and hierarchical config

**TL;DR:** A perfect and flawless configuration setup should ensure (a) keys can be read from file AND from environment variable (b) secrets are kept outside committed code (c) config is hierarchical for easier findability. There are a few packages that can help tick most of those boxes like [rc](https://www.npmjs.com/package/rc), [nconf](https://www.npmjs.com/package/nconf) and [config](https://www.npmjs.com/package/config)

**Otherwise:** Failing to satisfy any of the config requirements will simply bog down the development or devops team. Probably both

🔗 [**Read More: configuration best practices**](/sections/projectstructre/configguide.md)

<br/><br/><br/>

<p align="right"><a href="#table-of-contents">⬆ Return to top</a></p>

# `2. Error Handling Practices`

## ![✔] 2.1 Use Async-Await or promises for async error handling

**TL;DR:** Handling async errors in callback style is probably the fastest way to hell (a.k.a the pyramid of doom). The best gift you can give to your code is using a reputable promise library or async-await instead which enables a much more compact and familiar code syntax like try-catch

**Otherwise:** Node.js callback style, function(err, response), is a promising way to un-maintainable code due to the mix of error handling with casual code, excessive nesting, and awkward coding patterns

🔗 [**Read More: avoiding callbacks**](/sections/errorhandling/asyncerrorhandling.md)

<br/><br/>

## ![✔] 2.2 Use only the built-in Error object

**TL;DR:** Many throw errors as a string or as some custom type – this complicates the error handling logic and the interoperability between modules. Whether you reject a promise, throw an exception or emit an error – using only the built-in Error object will increase uniformity and prevent loss of information

**Otherwise:** When invoking some component, being uncertain which type of errors come in return – it makes proper error handling much harder. Even worse, using custom types to describe errors might lead to loss of critical error information like the stack trace!

🔗 [**Read More: using the built-in error object**](/sections/errorhandling/useonlythebuiltinerror.md)

<br/><br/>

## ![✔] 2.3 Distinguish operational vs programmer errors

**TL;DR:** Operational errors (e.g. API received an invalid input) refer to known cases where the error impact is fully understood and can be handled thoughtfully. On the other hand, programmer error (e.g. trying to read undefined variable) refers to unknown code failures that dictate to gracefully restart the application

**Otherwise:** You may always restart the application when an error appears, but why let ~5000 online users down because of a minor, predicted, operational error? the opposite is also not ideal – keeping the application up when an unknown issue (programmer error) occurred might lead to an unpredicted behavior. Differentiating the two allows acting tactfully and applying a balanced approach based on the given context

🔗 [**Read More: operational vs programmer error**](/sections/errorhandling/operationalvsprogrammererror.md)

<br/><br/>

## ![✔] 2.4 Handle errors centrally, not within an Express middleware

**TL;DR:** Error handling logic such as mail to admin and logging should be encapsulated in a dedicated and centralized object that all endpoints (e.g. Express middleware, cron jobs, unit-testing) call when an error comes in

**Otherwise:** Not handling errors within a single place will lead to code duplication and probably to improperly handled errors

🔗 [**Read More: handling errors in a centralized place**](/sections/errorhandling/centralizedhandling.md)

<br/><br/>

## ![✔] 2.5 Document API errors using Swagger

**TL;DR:** Let your API callers know which errors might come in return so they can handle these thoughtfully without crashing. This is usually done with REST API documentation frameworks like Swagger

**Otherwise:** An API client might decide to crash and restart only because it received back an error it couldn’t understand. Note: the caller of your API might be you (very typical in a microservice environment)

🔗 [**Read More: documenting errors in Swagger**](/sections/errorhandling/documentingusingswagger.md)

<br/><br/>

## ![✔] 2.6 Exit the process gracefully when a stranger comes to town

**TL;DR:** When an unknown error occurs (a developer error, see best practice 2.3) - there is uncertainty about the application healthiness. A common practice suggests restarting the process carefully using a process management tool like [Forever](https://www.npmjs.com/package/forever) or [PM2](http://pm2.keymetrics.io/)

**Otherwise:** When an unfamiliar exception occurs, some object might be in a faulty state (e.g. an event emitter which is used globally and not firing events anymore due to some internal failure) and all future requests might fail or behave crazily

🔗 [**Read More: shutting the process**](/sections/errorhandling/shuttingtheprocess.md)

<br/><br/>

## ![✔] 2.7 Use a mature logger to increase error visibility

**TL;DR:** A set of mature logging tools like [Winston](https://www.npmjs.com/package/winston), [Bunyan](https://github.com/trentm/node-bunyan) or [Log4js](http://stritti.github.io/log4js/), will speed-up error discovery and understanding. So forget about console.log

**Otherwise:** Skimming through console.logs or manually through messy text file without querying tools or a decent log viewer might keep you busy at work until late

🔗 [**Read More: using a mature logger**](/sections/errorhandling/usematurelogger.md)

<br/><br/>

## ![✔] 2.8 Test error flows using your favorite test framework

**TL;DR:** Whether professional automated QA or plain manual developer testing – Ensure that your code not only satisfies positive scenarios but also handles and returns the right errors. Testing frameworks like Mocha & Chai can handle this easily (see code examples within the "Gist popup")

**Otherwise:** Without testing, whether automatically or manually, you can’t rely on your code to return the right errors. Without meaningful errors – there’s no error handling

🔗 [**Read More: testing error flows**](/sections/errorhandling/testingerrorflows.md)

<br/><br/>

## ![✔] 2.9 Discover errors and downtime using APM products

**TL;DR:** Monitoring and performance products (a.k.a APM) proactively gauge your codebase or API so they can automagically highlight errors, crashes and slow parts that you were missing

**Otherwise:** You might spend great effort on measuring API performance and downtimes, probably you’ll never be aware which are your slowest code parts under real-world scenario and how these affect the UX

🔗 [**Read More: using APM products**](/sections/errorhandling/apmproducts.md)

<br/><br/>

## ![✔] 2.10 Catch unhandled promise rejections

**TL;DR:** Any exception thrown within a promise will get swallowed and discarded unless a developer didn’t forget to explicitly handle. Even if your code is subscribed to `process.uncaughtException`! Overcome this by registering to the event `process.unhandledRejection`

**Otherwise:** Your errors will get swallowed and leave no trace. Nothing to worry about

🔗 [**Read More: catching unhandled promise rejection**](/sections/errorhandling/catchunhandledpromiserejection.md)

<br/><br/>

## ![✔] 2.11 Fail fast, validate arguments using a dedicated library

**TL;DR:** This should be part of your Express best practices – Assert API input to avoid nasty bugs that are much harder to track later. The validation code is usually tedious unless you are using a very cool helper library like Joi

**Otherwise:** Consider this – your function expects a numeric argument “Discount” which the caller forgets to pass, later on, your code checks if Discount!=0 (amount of allowed discount is greater than zero), then it will allow the user to enjoy a discount. OMG, what a nasty bug. Can you see it?

🔗 [**Read More: failing fast**](/sections/errorhandling/failfast.md)

<br/><br/><br/>

<p align="right"><a href="#table-of-contents">⬆ Return to top</a></p>

# `3. Code Style Practices`

## ![✔] 3.1 Use ESLint

**TL;DR:** [ESLint](https://eslint.org) is the de-facto standard for checking possible code errors and fixing code style, not only to identify nitty-gritty spacing issues but also to detect serious code anti-patterns like developers throwing errors without classification. Though ESLint can automatically fix code styles, other tools like [prettier](https://www.npmjs.com/package/prettier) and [beautify](https://www.npmjs.com/package/js-beautify) are more powerful in formatting the fix and work in conjunction with ESLint

**Otherwise:** Developers will focus on tedious spacing and line-width concerns and time might be wasted overthinking the project's code style

🔗 [**Read More: Using ESLint and Prettier**](/sections/codestylepractices/eslint_prettier.md)

<br/><br/>

## ![✔] 3.2 Node.js specific plugins

**TL;DR:** On top of ESLint standard rules that cover vanilla JavaScript, add Node.js specific plugins like [eslint-plugin-node](https://www.npmjs.com/package/eslint-plugin-node), [eslint-plugin-mocha](https://www.npmjs.com/package/eslint-plugin-mocha) and [eslint-plugin-node-security](https://www.npmjs.com/package/eslint-plugin-security)

**Otherwise:** Many faulty Node.js code patterns might escape under the radar. For example, developers might require(variableAsPath) files with a variable given as path which allows attackers to execute any JS script. Node.js linters can detect such patterns and complain early

<br/><br/>

## ![✔] 3.3 Start a Codeblock's Curly Braces on the Same Line

**TL;DR:** The opening curly braces of a code block should be on the same line as the opening statement

### Code Example

```javascript
// Do
function someFunction() {
  // code block
}

// Avoid
function someFunction()
{
  // code block
}
```

**Otherwise:** Deferring from this best practice might lead to unexpected results, as seen in the StackOverflow thread below:

🔗 [**Read more:** "Why do results vary based on curly brace placement?" (StackOverflow)](https://stackoverflow.com/questions/3641519/why-does-a-results-vary-based-on-curly-brace-placement)

<br/><br/>

## ![✔] 3.4 Don't Forget the Semicolon

**TL;DR:** While not unanimously agreed upon, it is still recommended to put a semicolon at the end of each statement. This will make your code more readable and explicit to other developers who read it

**Otherwise:** As seen in the previous section, JavaScript's interpreter automatically adds a semicolon at the end of a statement if there isn't one, or considers a statement as not ended where it should, which might lead to some undesired results

### Code example

```javascript
// Do
const count = 2;
(function doSomething() {
  // do something amazing
}());

// Avoid — throws exception
const count = 2 // it tries to run 2(), but 2 is not a function
(function doSomething() {
  // do something amazing
}())
```

<br/><br/>

## ![✔] 3.5 Name your functions

**TL;DR:** Name all functions, including closures and callbacks. Avoid anonymous functions. This is especially useful when profiling a node app. Naming all functions will allow you to easily understand what you're looking at when checking a memory snapshot

**Otherwise:** Debugging production issues using a core dump (memory snapshot) might become challenging as you notice significant memory consumption from anonymous functions

<br/><br/>

## ![✔] 3.6 Use naming conventions for variables, constants, functions and classes

**TL;DR:** Use **_lowerCamelCase_** when naming constants, variables and functions and **_UpperCamelCase_** (capital first letter as well) when naming classes. This will help you to easily distinguish between plain variables/functions, and classes that require instantiation. Use descriptive names, but try to keep them short

**Otherwise:** Javascript is the only language in the world which allows invoking a constructor ("Class") directly without instantiating it first. Consequently, Classes and function-constructors are differentiated by starting with UpperCamelCase

### Code Example

```javascript
// for class name we use UpperCamelCase
class SomeClassExample {}

// for const names we use the const keyword and lowerCamelCase
const config = {
  key: 'value'
};

// for variables and functions names we use lowerCamelCase
let someVariableExample = 'value';
function doSomething() {}
```

<br/><br/>

## ![✔] 3.7 Prefer const over let. Ditch the var

**TL;DR:** Using `const` means that once a variable is assigned, it cannot be reassigned. Preferring `const` will help you to not be tempted to use the same variable for different uses, and make your code clearer. If a variable needs to be reassigned, in a for loop, for example, use `let` to declare it. Another important aspect of `let` is that a variable declared using it is only available in the block scope in which it was defined. `var` is function scoped, not block scoped, and [shouldn't be used in ES6](https://hackernoon.com/why-you-shouldnt-use-var-anymore-f109a58b9b70) now that you have `const` and `let` at your disposal

**Otherwise:** Debugging becomes way more cumbersome when following a variable that frequently changes

🔗 [**Read more: JavaScript ES6+: var, let, or const?** ](https://medium.com/javascript-scene/javascript-es6-var-let-or-const-ba58b8dcde75)

<br/><br/>

## ![✔] 3.8 Require modules first, not inside functions

**TL;DR:** Require modules at the beginning of each file, before and outside of any functions. This simple best practice will not only help you easily and quickly tell the dependencies of a file right at the top but also avoids a couple of potential problems

**Otherwise:** Requires are run synchronously by Node.js. If they are called from within a function, it may block other requests from being handled at a more critical time. Also, if a required module or any of its own dependencies throw an error and crash the server, it is best to find out about it as soon as possible, which might not be the case if that module is required from within a function

<br/><br/>

## ![✔] 3.9 Require modules by folders, opposed to the files directly

**TL;DR:** When developing a module/library in a folder, place an index.js file that exposes the module's internals so every consumer will pass through it. This serves as an 'interface' to your module and eases future changes without breaking the contract

**Otherwise:** Changing the internal structure of files or the signature may break the interface with clients

### Code example

```javascript
// Do
module.exports.SMSProvider = require('./SMSProvider');
module.exports.SMSNumberResolver = require('./SMSNumberResolver');

// Avoid
module.exports.SMSProvider = require('./SMSProvider/SMSProvider.js');
module.exports.SMSNumberResolver = require('./SMSNumberResolver/SMSNumberResolver.js');
```

<br/><br/>

## ![✔] 3.10 Use the `===` operator

**TL;DR:** Prefer the strict equality operator `===` over the weaker abstract equality operator `==`. `==` will compare two variables after converting them to a common type. There is no type conversion in `===`, and both variables must be of the same type to be equal

**Otherwise:** Unequal variables might return true when compared with the `==` operator

### Code example

```javascript
'' == '0'           // false
0 == ''             // true
0 == '0'            // true

false == 'false'    // false
false == '0'        // true

false == undefined  // false
false == null       // false
null == undefined   // true

' \t\r\n ' == 0     // true
```

All statements above will return false if used with `===`

<br/><br/>

## ![✔] 3.11 Use Async Await, avoid callbacks

**TL;DR:** Node 8 LTS now has full support for Async-await. This is a new way of dealing with asynchronous code which supersedes callbacks and promises. Async-await is non-blocking, and it makes asynchronous code look synchronous. The best gift you can give to your code is using async-await which provides a much more compact and familiar code syntax like try-catch

**Otherwise:** Handling async errors in callback style is probably the fastest way to hell - this style forces to check errors all over, deal with awkward code nesting and makes it difficult to reason about the code flow

🔗[**Read more:** Guide to async await 1.0](https://github.com/yortus/asyncawait)

<br/><br/>

## ![✔] 3.12 Use arrow function expressions (=>)

**TL;DR:** Though it's recommended to use async-await and avoid function parameters when dealing with older APIs that accept promises or callbacks - arrow functions make the code structure more compact and keep the lexical context of the root function (i.e. `this`)

**Otherwise:** Longer code (in ES5 functions) is more prone to bugs and cumbersome to read

🔗 [**Read more: It’s Time to Embrace Arrow Functions**](https://medium.com/javascript-scene/familiarity-bias-is-holding-you-back-its-time-to-embrace-arrow-functions-3d37e1a9bb75)

<br/><br/><br/>

<p align="right"><a href="#table-of-contents">⬆ Return to top</a></p>

# `4. Testing And Overall Quality Practices`

## ![✔] 4.1 At the very least, write API (component) testing

**TL;DR:** Most projects just don't have any automated testing due to short timetables or often the 'testing project' ran out of control and was abandoned. For that reason, prioritize and start with API testing which is the easiest way to write and provides more coverage than unit testing (you may even craft API tests without code using tools like [Postman](https://www.getpostman.com/). Afterward, should you have more resources and time, continue with advanced test types like unit testing, DB testing, performance testing, etc

**Otherwise:** You may spend long days on writing unit tests to find out that you got only 20% system coverage

<br/><br/>

## ![✔] 4.2 Include 3 parts in each test name

**TL;DR:** Make the test speak at the requirements level so it's self explanatory also to QA engineers and developers who are not familiar with the code internals. State in the test name what is being tested (unit under test), under what circumstances and what is the expected result

**Otherwise:** A deployment just failed, a test named “Add product” failed. Does this tell you what exactly is malfunctioning?

🔗 [**Read More: Include 3 parts in each test name**](/sections/testingandquality/3-parts-in-name.md)

<br/><br/>

## ![✔] 4.3 Detect code issues with a linter

**TL;DR:** Use a code linter to check basic quality and detect anti-patterns early. Run it before any test and add it as a pre-commit git-hook to minimize the time needed to review and correct any issue. Also check [Section 3](https://github.com/i0natan/nodebestpractices#3-code-style-practices) on Code Style Practices

**Otherwise:** You may let pass some anti-pattern and possible vulnerable code to your production environment.

<br/><br/>

## ![✔] 4.4 Carefully choose your CI platform (Jenkins vs CircleCI vs Travis vs Rest of the world)

**TL;DR:** Your continuous integration platform (CICD) will host all the quality tools (e.g test, lint) so it should come with a vibrant ecosystem of plugins. [Jenkins](https://jenkins.io/) used to be the default for many projects as it has the biggest community along with a very powerful platform at the price of complex setup that demands a steep learning curve. Nowadays, it has become much easier to set up a CI solution using SaaS tools like [CircleCI](https://circleci.com) and others. These tools allow crafting a flexible CI pipeline without the burden of managing the whole infrastructure. Eventually, it's a trade-off between robustness and speed - choose your side carefully

**Otherwise:** Choosing some niche vendor might get you blocked once you need some advanced customization. On the other hand, going with Jenkins might burn precious time on infrastructure setup

🔗 [**Read More: Choosing CI platform**](/sections/testingandquality/citools.md)

<br/><br/>

## ![✔] 4.5 Constantly inspect for vulnerable dependencies

**TL;DR:** Even the most reputable dependencies such as Express have known vulnerabilities. This can get easily tamed using community and commercial tools such as 🔗 [npm audit](https://docs.npmjs.com/cli/audit) and 🔗 [snyk.io](https://snyk.io) that can be invoked from your CI on every build

**Otherwise:** Keeping your code clean from vulnerabilities without dedicated tools will require to constantly follow online publications about new threats. Quite tedious

<br/><br/>

## ![✔] 4.6 Tag your tests

**TL;DR:** Different tests must run on different scenarios: quick smoke, IO-less, tests should run when a developer saves or commits a file, full end-to-end tests usually run when a new pull request is submitted, etc. This can be achieved by tagging tests with keywords like #cold #api #sanity so you can grep with your testing harness and invoke the desired subset. For example, this is how you would invoke only the sanity test group with [Mocha](https://mochajs.org/): mocha --grep 'sanity'

**Otherwise:** Running all the tests, including tests that perform dozens of DB queries, any time a developer makes a small change can be extremely slow and keeps developers away from running tests

<br/><br/>

## ![✔] 4.7 Check your test coverage, it helps to identify wrong test patterns

**TL;DR:** Code coverage tools like [Istanbul/NYC ](https://github.com/gotwarlost/istanbul)are great for 3 reasons: it comes for free (no effort is required to benefit this reports), it helps to identify a decrease in testing coverage, and last but not least it highlights testing mismatches: by looking at colored code coverage reports you may notice, for example, code areas that are never tested like catch clauses (meaning that tests only invoke the happy paths and not how the app behaves on errors). Set it to fail builds if the coverage falls under a certain threshold

**Otherwise:** There won't be any automated metric telling you when a large portion of your code is not covered by testing

<br/><br/>

## ![✔] 4.8 Inspect for outdated packages

**TL;DR:** Use your preferred tool (e.g. 'npm outdated' or [npm-check-updates](https://www.npmjs.com/package/npm-check-updates) to detect installed packages which are outdated, inject this check into your CI pipeline and even make a build fail in a severe scenario. For example, a severe scenario might be when an installed package is 5 patch commits behind (e.g. local version is 1.3.1 and repository version is 1.3.8) or it is tagged as deprecated by its author - kill the build and prevent deploying this version

**Otherwise:** Your production will run packages that have been explicitly tagged by their author as risky

<br/><br/>

## ![✔] 4.9 Use docker-compose for e2e testing

**TL;DR:** End to end (e2e) testing which includes live data used to be the weakest link of the CI process as it depends on multiple heavy services like DB. Docker-compose turns this problem into a breeze by crafting production-like environment using a simple text file and easy commands. It allows crafting all the dependent services, DB and isolated network for e2e testing. Last but not least, it can keep a stateless environment that is invoked before each test suite and dies right after

**Otherwise:** Without docker-compose teams must maintain a testing DB for each testing environment including developers' machines, keep all those DBs in sync so test results won't vary across environments

<br/><br/>

## ![✔] 4.10 Refactor regularly using static analysis tools

**TL;DR:** Using static analysis tools helps by giving objective ways to improve code quality and keeps your code maintainable. You can add static analysis tools to your CI build to fail when it finds code smells. Its main selling points over plain linting are the ability to inspect quality in the context of multiple files (e.g. detect duplications), perform advanced analysis (e.g. code complexity) and follow the history and progress of code issues. Two examples of tools you can use are [Sonarqube](https://www.sonarqube.org/) (2,600+ [stars](https://github.com/SonarSource/sonarqube)) and [Code Climate](https://codeclimate.com/) (1,500+ [stars](https://github.com/codeclimate/codeclimate)).

**Otherwise:** With poor code quality, bugs and performance will always be an issue that no shiny new library or state of the art features can fix

🔗 [**Read More: Refactoring!**](/sections/testingandquality/refactoring.md)

<br/><br/><br/>

<p align="right"><a href="#table-of-contents">⬆ Return to top</a></p>

# `5. Going To Production Practices`

## ![✔] 5.1. Monitoring!

**TL;DR:** Monitoring is a game of finding out issues before customers do – obviously this should be assigned unprecedented importance. The market is overwhelmed with offers thus consider starting with defining the basic metrics you must follow (my suggestions inside), then go over additional fancy features and choose the solution that ticks all boxes. Click ‘The Gist’ below for an overview of the solutions

**Otherwise:** Failure === disappointed customers. Simple

🔗 [**Read More: Monitoring!**](/sections/production/monitoring.md)

<br/><br/>

## ![✔] 5.2. Increase transparency using smart logging

**TL;DR:** Logs can be a dumb warehouse of debug statements or the enabler of a beautiful dashboard that tells the story of your app. Plan your logging platform from day 1: how logs are collected, stored and analyzed to ensure that the desired information (e.g. error rate, following an entire transaction through services and servers, etc) can really be extracted

**Otherwise:** You end up with a black box that is hard to reason about, then you start re-writing all logging statements to add additional information

🔗 [**Read More: Increase transparency using smart logging**](/sections/production/smartlogging.md)

<br/><br/>

## ![✔] 5.3. Delegate anything possible (e.g. gzip, SSL) to a reverse proxy

**TL;DR:** Node is awfully bad at doing CPU intensive tasks like gzipping, SSL termination, etc. You should use ‘real’ middleware services like nginx, HAproxy or cloud vendor services instead

**Otherwise:** Your poor single thread will stay busy doing infrastructural tasks instead of dealing with your application core and performance will degrade accordingly

🔗 [**Read More: Delegate anything possible (e.g. gzip, SSL) to a reverse proxy**](/sections/production/delegatetoproxy.md)

<br/><br/>

## ![✔] 5.4. Lock dependencies

**TL;DR:** Your code must be identical across all environments, but amazingly npm lets dependencies drift across environments by default – when you install packages at various environments it tries to fetch packages’ latest patch version. Overcome this by using npm config files, .npmrc, that tell each environment to save the exact (not the latest) version of each package. Alternatively, for finer grained control use `npm shrinkwrap`. \*Update: as of NPM5, dependencies are locked by default. The new package manager in town, Yarn, also got us covered by default

**Otherwise:** QA will thoroughly test the code and approve a version that will behave differently in production. Even worse, different servers in the same production cluster might run different code

🔗 [**Read More: Lock dependencies**](/sections/production/lockdependencies.md)

<br/><br/>

## ![✔] 5.5. Guard process uptime using the right tool

**TL;DR:** The process must go on and get restarted upon failures. For simple scenarios, process management tools like PM2 might be enough but in today's ‘dockerized’ world, cluster management tools should be considered as well

**Otherwise:** Running dozens of instances without a clear strategy and too many tools together (cluster management, docker, PM2) might lead to DevOps chaos

🔗 [**Read More: Guard process uptime using the right tool**](/sections/production/guardprocess.md)

<br/><br/>

## ![✔] 5.6. Utilize all CPU cores

**TL;DR:** At its basic form, a Node app runs on a single CPU core while all others are left idling. It’s your duty to replicate the Node process and utilize all CPUs – For small-medium apps you may use Node Cluster or PM2. For a larger app consider replicating the process using some Docker cluster (e.g. K8S, ECS) or deployment scripts that are based on Linux init system (e.g. systemd)

**Otherwise:** Your app will likely utilize only 25% of its available resources(!) or even less. Note that a typical server has 4 CPU cores or more, naive deployment of Node.js utilizes only 1 (even using PaaS services like AWS beanstalk!)

🔗 [**Read More: Utilize all CPU cores**](/sections/production/utilizecpu.md)

<br/><br/>

## ![✔] 5.7. Create a ‘maintenance endpoint’

**TL;DR:** Expose a set of system-related information, like memory usage and REPL, etc in a secured API. Although it’s highly recommended to rely on standard and battle-tests tools, some valuable information and operations are easier done using code

**Otherwise:** You’ll find that you’re performing many “diagnostic deploys” – shipping code to production only to extract some information for diagnostic purposes

🔗 [**Read More: Create a ‘maintenance endpoint’**](/sections/production/createmaintenanceendpoint.md)

<br/><br/>

## ![✔] 5.8. Discover errors and downtime using APM products

**TL;DR:** Application monitoring and performance products (a.k.a APM) proactively gauge codebase and API so they can auto-magically go beyond traditional monitoring and measure the overall user-experience across services and tiers. For example, some APM products can highlight a transaction that loads too slow on the end-users side while suggesting the root cause

**Otherwise:** You might spend great effort on measuring API performance and downtimes, probably you’ll never be aware which is your slowest code parts under real-world scenario and how these affect the UX

🔗 [**Read More: Discover errors and downtime using APM products**](/sections/production/apmproducts.md)

<br/><br/>

## ![✔] 5.9. Make your code production-ready

**TL;DR:** Code with the end in mind, plan for production from day 1. This sounds a bit vague so I’ve compiled a few development tips that are closely related to production maintenance (click Gist below)

**Otherwise:** A world champion IT/DevOps guy won’t save a system that is badly written

🔗 [**Read More: Make your code production-ready**](/sections/production/productioncode.md)

<br/><br/>

## ![✔] 5.10. Measure and guard the memory usage

**TL;DR:** Node.js has controversial relationships with memory: the v8 engine has soft limits on memory usage (1.4GB) and there are known paths to leak memory in Node’s code – thus watching Node’s process memory is a must. In small apps, you may gauge memory periodically using shell commands but in medium-large apps consider baking your memory watch into a robust monitoring system

**Otherwise:** Your process memory might leak a hundred megabytes a day like how it happened at [Walmart](https://www.joyent.com/blog/walmart-node-js-memory-leak)

🔗 [**Read More: Measure and guard the memory usage**](/sections/production/measurememory.md)

<br/><br/>

## ![✔] 5.11. Get your frontend assets out of Node

**TL;DR:** Serve frontend content using dedicated middleware (nginx, S3, CDN) because Node performance really gets hurt when dealing with many static files due to its single-threaded model

**Otherwise:** Your single Node thread will be busy streaming hundreds of html/images/angular/react files instead of allocating all its resources for the task it was born for – serving dynamic content

🔗 [**Read More: Get your frontend assets out of Node**](/sections/production/frontendout.md)

<br/><br/>

## ![✔] 5.12. Be stateless, kill your servers almost every day

**TL;DR:** Store any type of data (e.g. user sessions, cache, uploaded files) within external data stores. Consider ‘killing’ your servers periodically or use ‘serverless’ platform (e.g. AWS Lambda) that explicitly enforces a stateless behavior

**Otherwise:** Failure at a given server will result in application downtime instead of just killing a faulty machine. Moreover, scaling-out elasticity will get more challenging due to the reliance on a specific server

🔗 [**Read More: Be stateless, kill your Servers almost every day**](/sections/production/bestateless.md)

<br/><br/>

## ![✔] 5.13. Use tools that automatically detect vulnerabilities

**TL;DR:** Even the most reputable dependencies such as Express have known vulnerabilities (from time to time) that can put a system at risk. This can be easily tamed using community and commercial tools that constantly check for vulnerabilities and warn (locally or at GitHub), some can even patch them immediately

**Otherwise:** Keeping your code clean from vulnerabilities without dedicated tools will require you to constantly follow online publications about new threats. Quite tedious

🔗 [**Read More: Use tools that automatically detect vulnerabilities**](/sections/production/detectvulnerabilities.md)

<br/><br/>

## ![✔] 5.14. Assign a transaction id to each log statement

**TL;DR:** Assign the same identifier, transaction-id: {some value}, to each log entry within a single request. Then when inspecting errors in logs, easily conclude what happened before and after. Unfortunately, this is not easy to achieve in Node due to its async nature, see code examples inside

**Otherwise:** Looking at a production error log without the context – what happened before – makes it much harder and slower to reason about the issue

🔗 [**Read More: Assign ‘TransactionId’ to each log statement**](/sections/production/assigntransactionid.md)

<br/><br/>

## ![✔] 5.15. Set NODE_ENV=production

**TL;DR:** Set the environment variable NODE_ENV to ‘production’ or ‘development’ to flag whether production optimizations should get activated – many npm packages determine the current environment and optimize their code for production

**Otherwise:** Omitting this simple property might greatly degrade performance. For example, when using Express for server-side rendering omitting `NODE_ENV` makes it slower by a factor of three!

🔗 [**Read More: Set NODE_ENV=production**](/sections/production/setnodeenv.md)

<br/><br/>

## ![✔] 5.16. Design automated, atomic and zero-downtime deployments

**TL;DR:** Research shows that teams who perform many deployments lower the probability of severe production issues. Fast and automated deployments that don’t require risky manual steps and service downtime significantly improve the deployment process. You should probably achieve this using Docker combined with CI tools as they became the industry standard for streamlined deployment

**Otherwise:** Long deployments -> production downtime & human-related error -> team unconfident in making deployment -> fewer deployments and features

<br/><br/>

## ![✔] 5.17. Use an LTS release of Node.js

**TL;DR:** Ensure you are using an LTS version of Node.js to receive critical bug fixes, security updates and performance improvements

**Otherwise:** Newly discovered bugs or vulnerabilities could be used to exploit an application running in production, and your application may become unsupported by various modules and harder to maintain

🔗 [**Read More: Use an LTS release of Node.js**](/sections/production/LTSrelease.md)

<br/><br/>

## ![✔] 5.18. Don't route logs within the app

**TL;DR:** Log destinations should not be hard-coded by developers within the application code, but instead should be defined by the execution environment the application runs in. Developers should write logs to `stdout` using a logger utility and then let the execution environment (container, server, etc.) pipe the `stdout` stream to the appropriate destination (i.e. Splunk, Graylog, ElasticSearch, etc.).

**Otherwise:** Application handling log routing === hard to scale, loss of logs, poor separation of concerns

🔗 [**Read More: Log Routing**](/sections/production/logrouting.md)

<br/><br/><br/>

<p align="right"><a href="#table-of-contents">⬆ Return to top</a></p>

# `6. Security Best Practices`

<div align="center">
<img src="https://img.shields.io/badge/OWASP%20Threats-Top%2010-green.svg" alt="53 items"/>
</div>

## ![✔] 6.1. Embrace linter security rules

<a href="https://www.owasp.org/index.php/Top_10-2017_A1-Injection" target="_blank"><img src="https://img.shields.io/badge/%E2%9C%94%20OWASP%20Threats%20-%20A1:Injection%20-green.svg" alt=""/></a> <a href="https://www.owasp.org/index.php/Top_10-2017_A7-Cross-Site_Scripting_(XSS)" target="_blank"><img src="https://img.shields.io/badge/%E2%9C%94%20OWASP%20Threats%20-%20XSS%20-green.svg" alt=""/></a>

**TL;DR:** Make use of security-related linter plugins such as [eslint-plugin-security](https://github.com/nodesecurity/eslint-plugin-security) to catch security vulnerabilities and issues as early as possible, preferably while they're being coded. This can help catching security weaknesses like using eval, invoking a child process or importing a module with a string literal (e.g. user input). Click 'Read more' below to see code examples that will get caught by a security linter

**Otherwise:** What could have been a straightforward security weakness during development becomes a major issue in production. Also, the project may not follow consistent code security practices, leading to vulnerabilities being introduced, or sensitive secrets committed into remote repositories

🔗 [**Read More: Lint rules**](/sections/security/lintrules.md)

<br/><br/>

## ![✔] 6.2. Limit concurrent requests using a middleware

<a href="https://www.owasp.org/index.php/Denial_of_Service" target="_blank"><img src="https://img.shields.io/badge/%E2%9C%94%20OWASP%20Threats%20-%20DDOS%20-green.svg" alt=""/></a>

<<<<<<< HEAD
**TL;DR:** DOS attacks are very popular and relatively easy to conduct. Implement rate limiting using an external service such as cloud load balancers, cloud firewalls, nginx, [rate-limiter-flexible](https://www.npmjs.com/package/rate-limiter-flexible) package or (for smaller and less critical apps) a rate limiting middleware (e.g. [express-rate-limit](https://www.npmjs.com/package/express-rate-limit)) for express.js applications.
=======
**TL;DR:** DOS attacks are very popular and relatively easy to conduct. Implement rate limiting using an external service such as cloud load balancers, cloud firewalls, nginx, or (for smaller and less critical apps) a rate-limiting middleware (e.g. [express-rate-limit](https://www.npmjs.com/package/express-rate-limit))
>>>>>>> 2fd67bf3

**Otherwise:** An application could be subject to an attack resulting in a denial of service where real users receive a degraded or unavailable service.

🔗 [**Read More: Implement rate limiting**](/sections/security/limitrequests.md)

<br/><br/>

## ![✔] 6.3 Extract secrets from config files or use packages to encrypt them

<a href="https://www.owasp.org/index.php/Top_10-2017_A6-Security_Misconfiguration" target="_blank"><img src="https://img.shields.io/badge/%E2%9C%94%20OWASP%20Threats%20-%20A6:Security%20Misconfiguration%20-green.svg" alt=""/></a> <a href="https://www.owasp.org/index.php/Top_10-2017_A3-Sensitive_Data_Exposure" target="_blank"><img src="https://img.shields.io/badge/%E2%9C%94%20OWASP%20Threats%20-%20A3:Sensitive%20Data%20Exposure%20-green.svg" alt=""/></a>

**TL;DR:** Never store plain-text secrets in configuration files or source code. Instead, make use of secret-management systems like Vault products, Kubernetes/Docker Secrets, or using environment variables. As a last resort, secrets stored in source control must be encrypted and managed (rolling keys, expiring, auditing, etc). Make use of pre-commit/push hooks to prevent committing secrets accidentally

**Otherwise:** Source control, even for private repositories, can mistakenly be made public, at which point all secrets are exposed. Access to source control for an external party will inadvertently provide access to related systems (databases, apis, services, etc).

🔗 [**Read More: Secret management**](/sections/security/secretmanagement.md)

<br/><br/>

## ![✔] 6.4. Prevent query injection vulnerabilities with ORM/ODM libraries

<a href="https://www.owasp.org/index.php/Top_10-2017_A1-Injection" target="_blank"><img src="https://img.shields.io/badge/%E2%9C%94%20OWASP%20Threats%20-%20A1:Injection%20-green.svg" alt=""/></a>

**TL;DR:** To prevent SQL/NoSQL injection and other malicious attacks, always make use of an ORM/ODM or a database library that escapes data or supports named or indexed parameterized queries, and takes care of validating user input for expected types. Never just use JavaScript template strings or string concatenation to inject values into queries as this opens your application to a wide spectrum of vulnerabilities. All the reputable Node.js data access libraries (e.g. [Sequelize](https://github.com/sequelize/sequelize), [Knex](https://github.com/tgriesser/knex), [mongoose](https://github.com/Automattic/mongoose)) have built-in protection against injection attacks.

**Otherwise:** Unvalidated or unsanitized user input could lead to operator injection when working with MongoDB for NoSQL, and not using a proper sanitization system or ORM will easily allow SQL injection attacks, creating a giant vulnerability.

🔗 [**Read More: Query injection prevention using ORM/ODM libraries**](/sections/security/ormodmusage.md)

<br/><br/>

## ![✔] 6.5. Collection of generic security best practices

**TL;DR:** This is a collection of security advice that is not related directly to Node.js - the Node implementation is not much different than any other language. Click read more to skim through.

🔗 [**Read More: Common security best practices**](/sections/security/commonsecuritybestpractices.md)

<br/><br/>

## ![✔] 6.6. Adjust the HTTP response headers for enhanced security

<a href="https://www.owasp.org/index.php/Top_10-2017_A6-Security_Misconfiguration" target="_blank"><img src="https://img.shields.io/badge/%E2%9C%94%20OWASP%20Threats%20-%20A6:Security%20Misconfiguration%20-green.svg" alt=""/></a>

**TL;DR:** Your application should be using secure headers to prevent attackers from using common attacks like cross-site scripting (XSS), clickjacking and other malicious attacks. These can be configured easily using modules like [helmet](https://www.npmjs.com/package/helmet).

**Otherwise:** Attackers could perform direct attacks on your application's users, leading to huge security vulnerabilities

🔗 [**Read More: Using secure headers in your application**](/sections/security/secureheaders.md)

<br/><br/>

## ![✔] 6.7. Constantly and automatically inspect for vulnerable dependencies

<a href="https://www.owasp.org/index.php/Top_10-2017_A9-Using_Components_with_Known_Vulnerabilities" target="_blank"><img src="https://img.shields.io/badge/%E2%9C%94%20OWASP%20Threats%20-%20A9:Known%20Vulnerabilities%20-green.svg" alt=""/></a>

**TL;DR:** With the npm ecosystem it is common to have many dependencies for a project. Dependencies should always be kept in check as new vulnerabilities are found. Use tools like [npm audit](https://docs.npmjs.com/cli/audit) or [snyk](https://snyk.io/) to track, monitor and patch vulnerable dependencies. Integrate these tools with your CI setup so you catch a vulnerable dependency before it makes it to production.

**Otherwise:** An attacker could detect your web framework and attack all its known vulnerabilities.

🔗 [**Read More: Dependency security**](/sections/security/dependencysecurity.md)

<br/><br/>

## ![✔] 6.8. Avoid using the Node.js crypto library for handling passwords, use Bcrypt

<a href="https://www.owasp.org/index.php/Top_10-2017_A2-Broken_Authentication" target="_blank"><img src="https://img.shields.io/badge/%E2%9C%94%20OWASP%20Threats%20-%20A9:Broken%20Authentication%20-green.svg" alt=""/></a>

**TL;DR:** Passwords or secrets (API keys) should be stored using a secure hash + salt function like `bcrypt`, that should be a preferred choice over its JavaScript implementation due to performance and security reasons.

**Otherwise:** Passwords or secrets that are persisted without using a secure function are vulnerable to brute forcing and dictionary attacks that will lead to their disclosure eventually.

🔗 [**Read More: Use Bcrypt**](/sections/security/bcryptpasswords.md)

<br/><br/>

## ![✔] 6.9. Escape HTML, JS and CSS output

<a href="https://www.owasp.org/index.php/Top_10-2017_A7-Cross-Site_Scripting_(XSS)" target="_blank"><img src="https://img.shields.io/badge/%E2%9C%94%20OWASP%20Threats%20-%20A7:XSS%20-green.svg" alt=""/></a>

**TL;DR:** Untrusted data that is sent down to the browser might get executed instead of just being displayed, this is commonly referred as a cross-site-scripting (XSS) attack. Mitigate this by using dedicated libraries that explicitly mark the data as pure content that should never get executed (i.e. encoding, escaping)

**Otherwise:** An attacker might store malicious JavaScript code in your DB which will then be sent as-is to the poor clients

🔗 [**Read More: Escape output**](/sections/security/escape-output.md)

<br/><br/>

## ![✔] 6.10. Validate incoming JSON schemas

<a href="https://www.owasp.org/index.php/Top_10-2017_A7-Cross-Site_Scripting_(XSS)" target="_blank"><img src="https://img.shields.io/badge/%E2%9C%94%20OWASP%20Threats%20-%20A7: XSS%20-green.svg" alt=""/></a> <a href="https://www.owasp.org/index.php/Top_10-2017_A8-Insecure_Deserialization" target="_blank"><img src="https://img.shields.io/badge/%E2%9C%94%20OWASP%20Threats%20-%20A8:Insecured%20Deserialization%20-green.svg" alt=""/></a>

**TL;DR:** Validate the incoming requests' body payload and ensure it meets expectations, fail fast if it doesn't. To avoid tedious validation coding within each route you may use lightweight JSON-based validation schemas such as [jsonschema](https://www.npmjs.com/package/jsonschema) or [joi](https://www.npmjs.com/package/joi)

**Otherwise:** Your generosity and permissive approach greatly increases the attack surface and encourages the attacker to try out many inputs until they find some combination to crash the application

🔗 [**Read More: Validate incoming JSON schemas**](/sections/security/validation.md)

<br/><br/>

## ![✔] 6.11. Support blacklisting JWTs

<a href="https://www.owasp.org/index.php/Top_10-2017_A2-Broken_Authentication" target="_blank"><img src="https://img.shields.io/badge/%E2%9C%94%20OWASP%20Threats%20-%20A9:Broken%20Authentication%20-green.svg" alt=""/></a>

**TL;DR:** When using JSON Web Tokens (for example, with [Passport.js](https://github.com/jaredhanson/passport)), by default there's no mechanism to revoke access from issued tokens. Once you discover some malicious user activity, there's no way to stop them from accessing the system as long as they hold a valid token. Mitigate this by implementing a blacklist of untrusted tokens that are validated on each request.

**Otherwise:** Expired, or misplaced tokens could be used maliciously by a third party to access an application and impersonate the owner of the token.

🔗 [**Read More: Blacklist JSON Web Tokens**](/sections/security/expirejwt.md)

<br/><br/>

## ![✔] 6.12. Limit the allowed login requests of each user

<a href="https://www.owasp.org/index.php/Top_10-2017_A2-Broken_Authentication" target="_blank"><img src="https://img.shields.io/badge/%E2%9C%94%20OWASP%20Threats%20-%20A9:Broken%20Authentication%20-green.svg" alt=""/></a>

**TL;DR:** A brute force protection middleware such as [express-brute](https://www.npmjs.com/package/express-brute) should be used inside an express application to prevent brute force/dictionary attacks on sensitive routes such as /admin or /login based on request properties such as the username, or other identifiers such as body parameters

**Otherwise:** An attacker can issue unlimited automated password attempts to gain access to privileged accounts on an application

🔗 [**Read More: Login rate limiting**](/sections/security/login-rate-limit.md)

<br/><br/>

## ![✔] 6.13. Run Node.js as non-root user

<a href="https://www.owasp.org/index.php/Top_10-2017_A5-Broken_Access_Control" target="_blank"><img src="https://img.shields.io/badge/%E2%9C%94%20OWASP%20Threats%20-%20A5:Broken%20Access%20Access%20Control-green.svg" alt=""/></a>

**TL;DR:** There is a common scenario where Node.js runs as a root user with unlimited permissions. For example, this is the default behaviour in Docker containers. It's recommended to create a non-root user and either bake it into the Docker image (examples given below) or run the process on this user's behalf by invoking the container with the flag "-u username"

**Otherwise:** An attacker who manages to run a script on the server gets unlimited power over the local machine (e.g. change iptable and re-route traffic to his server)

🔗 [**Read More: Run Node.js as non-root user**](/sections/security/non-root-user.md)

<br/><br/>

## ![✔] 6.14. Limit payload size using a reverse-proxy or a middleware

<a href="https://www.owasp.org/index.php/Top_10-2017_A8-Insecure_Deserialization" target="_blank"><img src="https://img.shields.io/badge/%E2%9C%94%20OWASP%20Threats%20-%20A8:Insecured%20Deserialization%20-green.svg" alt=""/></a> <a href="https://www.owasp.org/index.php/Top_10-2017_A1-Injection" target="_blank"><img src="https://img.shields.io/badge/%E2%9C%94%20OWASP%20Threats%20-%20DDOS%20-green.svg" alt=""/></a>

**TL;DR:** The bigger the body payload is, the harder your single thread works in processing it. This is an opportunity for attackers to bring servers to their knees without tremendous amount of requests (DOS/DDOS attacks). Mitigate this limiting the body size of incoming requests on the edge (e.g. firewall, ELB) or by configuring [express body parser](https://github.com/expressjs/body-parser) to accept only small-size payloads

**Otherwise:** Your application will have to deal with large requests, unable to process the other important work it has to accomplish, leading to performance implications and vulnerability towards DOS attacks

🔗 [**Read More: Limit payload size**](/sections/security/requestpayloadsizelimit.md)

<br/><br/>

## ![✔] 6.15. Avoid JavaScript eval statements

<a href="https://www.owasp.org/index.php/Top_10-2017_A7-Cross-Site_Scripting_(XSS)" target="_blank"><img src="https://img.shields.io/badge/%E2%9C%94%20OWASP%20Threats%20-%20A7:XSS%20-green.svg" alt=""/></a> <a href="https://www.owasp.org/index.php/Top_10-2017_A1-Injection" target="_blank"><img src="https://img.shields.io/badge/%E2%9C%94%20OWASP%20Threats%20-%20A1:Injection%20-green.svg" alt=""/></a> <a href="https://www.owasp.org/index.php/Top_10-2017_A4-XML_External_Entities_(XXE)" target="_blank"><img src="https://img.shields.io/badge/%E2%9C%94%20OWASP%20Threats%20-%20A4:External%20Entities%20-green.svg" alt=""/></a>

**TL;DR:** `eval` is evil as it allows executing custom JavaScript code during run time. This is not just a performance concern but also an important security concern due to malicious JavaScript code that may be sourced from user input. Another language feature that should be avoided is `new Function` constructor. `setTimeout` and `setInterval` should never be passed dynamic JavaScript code either.

**Otherwise:** Malicious JavaScript code finds a way into text passed into `eval` or other real-time evaluating JavaScript language functions, and will gain complete access to JavaScript permissions on the page. This vulnerability is often manifested as an XSS attack.

🔗 [**Read More: Avoid JavaScript eval statements**](/sections/security/avoideval.md)

<br/><br/>

## ![✔] 6.16. Prevent evil RegEx from overloading your single thread execution

<a href="https://www.owasp.org/index.php/Denial_of_Service" target="_blank"><img src="https://img.shields.io/badge/%E2%9C%94%20OWASP%20Threats%20-%20DDOS%20-green.svg" alt=""/></a>

**TL;DR:** Regular Expressions, while being handy, pose a real threat to JavaScript applications at large, and the Node.js platform in particular. A user input for text to match might require an outstanding amount of CPU cycles to process. RegEx processing might be inefficient to an extent that a single request that validates 10 words can block the entire event loop for 6 seconds and set the CPU on 🔥. For that reason, prefer third-party validation packages like [validator.js](https://github.com/chriso/validator.js) instead of writing your own Regex patterns, or make use of [safe-regex](https://github.com/substack/safe-regex) to detect vulnerable regex patterns

**Otherwise:** Poorly written regexes could be susceptible to Regular Expression DoS attacks that will block the event loop completely. For example, the popular `moment` package was found vulnerable with malicious RegEx usage in November of 2017

🔗 [**Read More: Prevent malicious RegEx**](/sections/security/regex.md)

<br/><br/>

## ![✔] 6.17. Avoid module loading using a variable

<a href="https://www.owasp.org/index.php/Top_10-2017_A7-Cross-Site_Scripting_(XSS)" target="_blank"><img src="https://img.shields.io/badge/%E2%9C%94%20OWASP%20Threats%20-%20A7:XSS%20-green.svg" alt=""/></a> <a href="https://www.owasp.org/index.php/Top_10-2017_A1-Injection" target="_blank"><img src="https://img.shields.io/badge/%E2%9C%94%20OWASP%20Threats%20-%20A1:Injection%20-green.svg" alt=""/></a> <a href="https://www.owasp.org/index.php/Top_10-2017_A4-XML_External_Entities_(XXE)" target="_blank"><img src="https://img.shields.io/badge/%E2%9C%94%20OWASP%20Threats%20-%20A4:External%20Entities%20-green.svg" alt=""/></a>

**TL;DR:** Avoid requiring/importing another file with a path that was given as parameter due to the concern that it could have originated from user input. This rule can be extended for accessing files in general (i.e. `fs.readFile()`) or other sensitive resource access with dynamic variables originating from user input. [Eslint-plugin-security](https://www.npmjs.com/package/eslint-plugin-security) linter can catch such patterns and warn early enough

**Otherwise:** Malicious user input could find its way to a parameter that is used to require tampered files, for example, a previously uploaded file on the filesystem, or access already existing system files.

🔗 [**Read More: Safe module loading**](/sections/security/safemoduleloading.md)

<br/><br/>

## ![✔] 6.18. Run unsafe code in a sandbox

<a href="https://www.owasp.org/index.php/Top_10-2017_A7-Cross-Site_Scripting_(XSS)" target="_blank"><img src="https://img.shields.io/badge/%E2%9C%94%20OWASP%20Threats%20-%20A7:XSS%20-green.svg" alt=""/></a> <a href="https://www.owasp.org/index.php/Top_10-2017_A1-Injection" target="_blank"><img src="https://img.shields.io/badge/%E2%9C%94%20OWASP%20Threats%20-%20A1:Injection%20-green.svg" alt=""/></a> <a href="https://www.owasp.org/index.php/Top_10-2017_A4-XML_External_Entities_(XXE)" target="_blank"><img src="https://img.shields.io/badge/%E2%9C%94%20OWASP%20Threats%20-%20A4:External%20Entities%20-green.svg" alt=""/></a>

**TL;DR:** When tasked to run external code that is given at run-time (e.g. plugin), use any sort of 'sandbox' execution environment that isolates and guards the main code against the plugin. This can be achieved using a dedicated process (e.g. `cluster.fork()`), serverless environment or dedicated npm packages that act as a sandbox

**Otherwise:** A plugin can attack through an endless variety of options like infinite loops, memory overloading, and access to sensitive process environment variables

🔗 [**Read More: Run unsafe code in a sandbox**](/sections/security/sandbox.md)

<br/><br/>

## ![✔] 6.19. Take extra care when working with child processes

<a href="https://www.owasp.org/index.php/Top_10-2017_A7-Cross-Site_Scripting_(XSS)" target="_blank"><img src="https://img.shields.io/badge/%E2%9C%94%20OWASP%20Threats%20-%20A7:XSS%20-green.svg" alt=""/></a> <a href="https://www.owasp.org/index.php/Top_10-2017_A1-Injection" target="_blank"><img src="https://img.shields.io/badge/%E2%9C%94%20OWASP%20Threats%20-%20A1:Injection%20-green.svg" alt=""/></a> <a href="https://www.owasp.org/index.php/Top_10-2017_A4-XML_External_Entities_(XXE)" target="_blank"><img src="https://img.shields.io/badge/%E2%9C%94%20OWASP%20Threats%20-%20A4:External%20Entities%20-green.svg" alt=""/></a>

**TL;DR:** Avoid using child processes when possible and validate and sanitize input to mitigate shell injection attacks if you still have to. Prefer using `child_process.execFile` which by definition will only execute a single command with a set of attributes and will not allow shell parameter expansion.

**Otherwise:** Naive use of child processes could result in remote command execution or shell injection attacks due to malicious user input passed to an unsanitized system command.

🔗 [**Read More: Be cautious when working with child processes**](/sections/security/childprocesses.md)

<br/><br/>

## ![✔] 6.20. Hide error details from clients

<a href="https://www.owasp.org/index.php/Top_10-2017_A6-Security_Misconfiguration" target="_blank"><img src="https://img.shields.io/badge/%E2%9C%94%20OWASP%20Threats%20-%20A6:Security%20Misconfiguration%20-green.svg" alt=""/></a>

**TL;DR:** An integrated express error handler hides the error details by default. However, great are the chances that you implement your own error handling logic with custom Error objects (considered by many as a best practice). If you do so, ensure not to return the entire Error object to the client, which might contain some sensitive application details

**Otherwise:** Sensitive application details such as server file paths, third party modules in use, and other internal workflows of the application which could be exploited by an attacker, could be leaked from information found in a stack trace

🔗 [**Read More: Hide error details from client**](/sections/security/hideerrors.md)

<br/><br/>

## ![✔] 6.21. Configure 2FA for npm or Yarn

<a href="https://www.owasp.org/index.php/Top_10-2017_A6-Security_Misconfiguration" target="_blank"><img src="https://img.shields.io/badge/%E2%9C%94%20OWASP%20Threats%20-%20A6:Security%20Misconfiguration%20-green.svg" alt=""/></a>

**TL;DR:** Any step in the development chain should be protected with MFA (multi-factor authentication), npm/Yarn are a sweet opportunity for attackers who can get their hands on some developer's password. Using developer credentials, attackers can inject malicious code into libraries that are widely installed across projects and services. Maybe even across the web if published in public. Enabling 2-factor-authentication in npm leaves almost zero chances for attackers to alter your package code.

**Otherwise:** [Have you heard about the eslint developer who's password was hijacked?](https://medium.com/@oprearocks/eslint-backdoor-what-it-is-and-how-to-fix-the-issue-221f58f1a8c8)

<br/><br/>

## ![✔] 6.22. Modify session middleware settings

<a href="https://www.owasp.org/index.php/Top_10-2017_A6-Security_Misconfiguration" target="_blank"><img src="https://img.shields.io/badge/%E2%9C%94%20OWASP%20Threats%20-%20A6:Security%20Misconfiguration%20-green.svg" alt=""/></a>

**TL;DR:** Each web framework and technology has its known weaknesses - telling an attacker which web framework we use is a great help for them. Using the default settings for session middlewares can expose your app to module- and framework-specific hijacking attacks in a similar way to the `X-Powered-By` header. Try hiding anything that identifies and reveals your tech stack (E.g. Node.js, express)

**Otherwise:** Cookies could be sent over insecure connections, and an attacker might use session identification to identify the underlying framework of the web application, as well as module-specific vulnerabilities

🔗 [**Read More: Cookie and session security**](/sections/security/sessions.md)

<br/><br/>

## ![✔] 6.23. Avoid DOS attacks by explicitly setting when a process should crash

<a href="https://www.owasp.org/index.php/Denial_of_Service" target="_blank"><img src="https://img.shields.io/badge/%E2%9C%94%20OWASP%20Threats%20-%20DDOS%20-green.svg" alt=""/></a>

**TL;DR:** The Node process will crash when errors are not handled. Many best practices even recommend to exit even though an error was caught and got handled. Express, for example, will crash on any asynchronous error - unless you wrap routes with a catch clause. This opens a very sweet attack spot for attackers who recognize what input makes the process crash and repeatedly send the same request. There's no instant remedy for this but a few techniques can mitigate the pain: Alert with critical severity anytime a process crashes due to an unhandled error, validate the input and avoid crashing the process due to invalid user input, wrap all routes with a catch and consider not to crash when an error originated within a request (as opposed to what happens globally)

**Otherwise:** This is just an educated guess: given many Node.js applications, if we try passing an empty JSON body to all POST requests - a handful of applications will crash. At that point, we can just repeat sending the same request to take down the applications with ease

<br/><br/>

## ![✔] 6.24. Prevent unsafe redirects

<a href="https://www.owasp.org/index.php/Top_10-2017_A1-Injection" target="_blank"><img src="https://img.shields.io/badge/%E2%9C%94%20OWASP%20Threats%20-%20A1:Injection%20-green.svg" alt=""/></a>

**TL;DR:** Redirects that do not validate user input can enable attackers to launch phishing scams, steal user credentials, and perform other malicious actions.

**Otherwise:** If an attacker discovers that you are not validating external, user-supplied input, they may exploit this vulnerability by posting specially-crafted links on forums, social media, and other public places to get users to click it.

🔗 [**Read More: Prevent unsafe redirects**](/sections/security/saferedirects.md)

<br/><br/><br/>

<p align="right"><a href="#table-of-contents">⬆ Return to top</a></p>

# `7. Performance Best Practices`

## Our contributors are working on this section. [Would you like to join?](https://github.com/i0natan/nodebestpractices/issues/256)

## ![✔] 7.1. Prefer native JS methods over user-land utils like Lodash

 **TL;DR:** It's often more penalising to use utility libraries like `lodash` and `underscore` over native methods as it leads to unneeded dependencies and slower performance.
 Bear in mind that with the introduction of the new V8 engine alongside the new ES standards, native methods were improved in such a way that it's now about 50% more performant than utility libraries.

**Otherwise:** You'll have to maintain less performant projects where you could have simply used what was **already** available or dealt with a few more lines in exchange of a few more files.

🔗 [**Read More: Native over user land utils**](/sections/performance/nativeoverutil.md)

<br/><br/><br/>

# Milestones

To maintain this guide and keep it up to date, we are constantly updating and improving the guidelines and best practices with the help of the community. You can follow our [milestones](https://github.com/i0natan/nodebestpractices/milestones) and join the working groups if you want to contribute to this project

<br/>

## Translations

All translations are contributed by the community. We will be happy to get any help with either completed, ongoing or new translations!

### Completed translations

- ![BR](/assets/flags/BR.png) [Brazilian Portuguese](/README.brazilian-portuguese.md) - Courtesy of [Marcelo Melo](https://github.com/marcelosdm)
- ![CN](/assets/flags/CN.png) [Chinese](README.chinese.md) - Courtesy of [Matt Jin](https://github.com/mattjin)

### Translations in progress

- ![FR](/assets/flags/FR.png) [French](https://github.com/gaspaonrocks/nodebestpractices/blob/french-translation/README.french.md) ([Discussion](https://github.com/i0natan/nodebestpractices/issues/129))
- ![HE](/assets/flags/HE.png) Hebrew ([Discussion](https://github.com/i0natan/nodebestpractices/issues/156))
- ![KR](/assets/flags/KR.png) [Korean](README.korean.md) - Courtesy of [Sangbeom Han](https://github.com/uronly14me) ([Discussion](https://github.com/i0natan/nodebestpractices/issues/94))
- ![RU](/assets/flags/RU.png) [Russian](https://github.com/i0natan/nodebestpractices/blob/russian-translation/README.russian.md) ([Discussion](https://github.com/i0natan/nodebestpractices/issues/105))
- ![ES](/assets/flags/ES.png) [Spanish](https://github.com/i0natan/nodebestpractices/blob/spanish-translation/README.spanish.md) ([Discussion](https://github.com/i0natan/nodebestpractices/issues/95))
- ![TR](/assets/flags/TR.png) Turkish ([Discussion](https://github.com/i0natan/nodebestpractices/issues/139))

<br/><br/>

## Steering Committee

Meet the steering committee members - the people who work together to provide guidance and future direction to the project. In addition, each member of the committee leads a project tracked under our [Github projects](https://github.com/i0natan/nodebestpractices/projects).

<img align="left" width="100" height="100" src="assets/images/members/yoni.png">

[Yoni Goldberg](https://github.com/i0natan)
<a href="https://twitter.com/goldbergyoni"><img src="assets/images/twitter-s.png" width="16" height="16"></img></a>
<a href="https://goldbergyoni.com"><img src="assets/images/www.png" width="16" height="16"></img></a>

Independent Node.js consultant who works with customers in USA, Europe, and Israel on building large scale scalable Node applications. Many of the best practices above were first published at [goldbergyoni.com](https://goldbergyoni.com). Reach Yoni at @goldbergyoni or me@goldbergyoni.com

<br/>

<img align="left" width="100" height="100" src="assets/images/members/bruno.png">

[Bruno Scheufler](https://github.com/BrunoScheufler)
<a href="https://brunoscheufler.com/"><img src="assets/images/www.png" width="16" height="16"></img></a>

💻 full-stack web developer and Node.js enthusiast

<br/>

<img align="left" width="100" height="100" src="assets/images/members/kyle.png">

[Kyle Martin](https://github.com/js-kyle)
<a href="https://twitter.com/kylemartin_93"><img src="assets/images/twitter-s.png" width="16" height="16"></img></a>
<a href="https://www.linkedin.com/in/kylemartinnz"><img src="assets/images/linkedin.png" width="16" height="16"></img></a>

Full Stack Developer & Site Reliability Engineer based in New Zealand, interested in web application security, and architecting and building Node.js applications to perform at global scale.

<br/>

<img align="left" width="100" height="100" src="assets/images/members/sagir.png">

[Sagir Khan](https://github.com/sagirk)
<a href="https://twitter.com/sagir_k"><img src="assets/images/twitter-s.png" width="16" height="16"></img></a>
<a href="https://sagirk.com"><img src="assets/images/www.png" width="16" height="16"></img></a>
<a href="https://linkedin.com/in/sagirk"><img src="assets/images/linkedin.png" width="16" height="16"></img></a>

Deep specialist in JavaScript and its ecosystem — React, Node.js, MongoDB, pretty much anything that involves using JavaScript/JSON in any layer of the system — building products using the web platform for the world’s most recognized brands. Individual Member of the Node.js Foundation, collaborating on the Community Committee's Website Redesign Initiative.

<br/>

## Collaborators

Thank you to all our collaborators! 🙏

Our collaborators are members who are contributing to the repository on a reguar basis, through suggesting new best practices, triaging issues, reviewing pull requests and more. If you are interested in helping us guide thousands of people to craft better Node.js applications, please read our [contributor guidelines](/.operations/CONTRIBUTING.md) 🎉

| <a href="https://github.com/idori" target="_blank"><img src="assets/images/members/ido.png" width="75" height="75"></a> | <a href="https://github.com/TheHollidayInn" target="_blank"><img src="assets/images/members/keith.png" width="75" height="75"></a> |
| :--: | :--: |
| [Ido Richter (Founder)](https://github.com/idori) | [Keith Holliday](https://github.com/TheHollidayInn) |

### Past collaborators

| <a href="https://github.com/refack" target="_blank"><img src="assets/images/members/refael.png" width="50" height="50"></a> |
| :--: |
| [Refael Ackermann](https://github.com/refack) |

<br/>

## Thank You Notes

We appreciate any contribution, from a single word fix to a new best practice. Below is a list of everyone who contributed to this project. A 🌻 marks a successful pull request and a ⭐ marks an approved new best practice.

### Flowers

🌻 [Kevin Rambaud](https://github.com/kevinrambaud),
🌻 [Michael Fine](https://github.com/mfine15),
🌻 [Shreya Dahal](https://github.com/squgeim),
🌻 [ChangJoo Park](https://github.com/ChangJoo-Park),
🌻 [Matheus Cruz Rocha](https://github.com/matheusrocha89),
🌻 [Yog Mehta](https://github.com/BitYog),
🌻 [Kudakwashe Paradzayi](https://github.com/kudapara),
🌻 [t1st3](https://github.com/t1st3),
🌻 [mulijordan1976](https://github.com/mulijordan1976),
🌻 [Matan Kushner](https://github.com/matchai),
🌻 [Fabio Hiroki](https://github.com/fabiothiroki),
🌻 [James Sumners](https://github.com/jsumners),
🌻 [Chandan Rai](https://github.com/crowchirp),
🌻 [Dan Gamble](https://github.com/dan-gamble),
🌻 [PJ Trainor](https://github.com/trainorpj),
🌻 [Remek Ambroziak](https://github.com/reod),
🌻 [Yoni Jah](https://github.com/yonjah),
🌻 [Misha Khokhlov](https://github.com/hazolsky),
🌻 [Evgeny Orekhov](https://github.com/EvgenyOrekhov),
🌻 [Gediminas Petrikas](https://github.com/gediminasml),
🌻 [Isaac Halvorson](https://github.com/hisaac),
🌻 [Vedran Karačić](https://github.com/vkaracic),
🌻 [lallenlowe](https://github.com/lallenlowe),
🌻 [Nathan Wells](https://github.com/nwwells),
🌻 [Paulo Vítor S Reis](https://github.com/paulovitin),
🌻 [syzer](https://github.com/syzer),
🌻 [David Sancho](https://github.com/davesnx),
🌻 [Robert Manolea](https://github.com/pupix),
🌻 [Xavier Ho](https://github.com/spaxe),
🌻 [Aaron Arney](https://github.com/ocularrhythm),
🌻 [Jan Charles Maghirang Adona](https://github.com/septa97),
🌻 [Allen Fang](https://github.com/AllenFang),
🌻 [Leonardo Villela](https://github.com/leonardovillela),
🌻 [Michal Zalecki](https://github.com/MichalZalecki)
🌻 [Chris Nicola](https://github.com/chrisnicola),
🌻 [Alejandro Corredor](https://github.com/aecorredor),
🌻 [Ye Min Htut](https://github.com/ymhtut),
🌻 [cwar](https://github.com/cwar),
🌻 [Yuwei](https://github.com/keyfoxth),
🌻 [Utkarsh Bhatt](https://github.com/utkarshbhatt12),
🌻 [Duarte Mendes](https://github.com/duartemendes),
🌻 [Sagir Khan](https://github.com/sagirk),
🌻 [Jason Kim](https://github.com/serv),
🌻 [Mitja O.](https://github.com/Max101),
🌻 [Sandro Miguel Marques](https://github.com/SandroMiguel),
🌻 [Gabe Kuslansky](https://github.com/GabeKuslansky),
🌻 [Ron Gross](https://github.com/ripper234),
🌻 [Valeri Karpov](https://github.com/vkarpov15)
🌻 [Sergio](https://github.com/imsergiobernal),
🌻 [Duarte Mendes](https://github.com/duartemendes),
🌻 [Nikola Telkedzhiev](https://github.com/ntelkedzhiev),
🌻 [Vitor Godoy](https://github.com/vitordagamagodoy),
🌻 [Manish Saraan](https://github.com/manishsaraan),
🌻 [Sangbeom Han](https://github.com/uronly14me),
🌻 [blackmatch](https://github.com/blackmatch),
🌻 [Joe Reeve](https://github.com/ISNIT0),
🌻 [Marcelo Melo](https://github.com/marcelosdm),
🌻 [Ryan Busby](https://github.com/BusbyActual),
🌻 [Iman Mohamadi](https://github.com/ImanMh),
🌻 [Remek Ambroziak](https://github.com/reod),
🌻 [Sergii Paryzhskyi](https://github.com/HeeL),
🌻 [Kapil Patel](https://github.com/kapilepatel),
🌻 [迷渡](https://github.com/justjavac),
🌻 [Hozefa](https://github.com/hozefaj),
🌻 [Ethan](https://github.com/el-ethan),
🌻 [Sam](https://github.com/milkdeliver),
🌻 [Arlind](https://github.com/ArlindXh),
🌻 [Teddy Toussaint](https://github.com/ttous),
🌻 [Lewis](https://github.com/LewisArdern)

### Stars

⭐ [Kyle Martin](https://github.com/js-kyle),
⭐ [Keith Holliday](https://github.com/TheHollidayInn),
⭐ [Corey Cleary](https://github.com/coreyc),
⭐ [Maximilian Berkmann](https://github.com/Berkmann18)

<br/><br/><br/><|MERGE_RESOLUTION|>--- conflicted
+++ resolved
@@ -708,11 +708,7 @@
 
 <a href="https://www.owasp.org/index.php/Denial_of_Service" target="_blank"><img src="https://img.shields.io/badge/%E2%9C%94%20OWASP%20Threats%20-%20DDOS%20-green.svg" alt=""/></a>
 
-<<<<<<< HEAD
-**TL;DR:** DOS attacks are very popular and relatively easy to conduct. Implement rate limiting using an external service such as cloud load balancers, cloud firewalls, nginx, [rate-limiter-flexible](https://www.npmjs.com/package/rate-limiter-flexible) package or (for smaller and less critical apps) a rate limiting middleware (e.g. [express-rate-limit](https://www.npmjs.com/package/express-rate-limit)) for express.js applications.
-=======
-**TL;DR:** DOS attacks are very popular and relatively easy to conduct. Implement rate limiting using an external service such as cloud load balancers, cloud firewalls, nginx, or (for smaller and less critical apps) a rate-limiting middleware (e.g. [express-rate-limit](https://www.npmjs.com/package/express-rate-limit))
->>>>>>> 2fd67bf3
+**TL;DR:** DOS attacks are very popular and relatively easy to conduct. Implement rate limiting using an external service such as cloud load balancers, cloud firewalls, nginx, [rate-limiter-flexible](https://www.npmjs.com/package/rate-limiter-flexible) package, or (for smaller and less critical apps) a rate-limiting middleware (e.g. [express-rate-limit](https://www.npmjs.com/package/express-rate-limit))
 
 **Otherwise:** An application could be subject to an attack resulting in a denial of service where real users receive a degraded or unavailable service.
 
