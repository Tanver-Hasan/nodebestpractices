--- conflicted
+++ resolved
@@ -161,11 +161,7 @@
 
 ## ![✔] 2.6 Exit the process gracefully when a stranger comes to town
 
-<<<<<<< HEAD
-**TL;DR:** When an unknown error occurs (a developer error, see best practice 2.3) - there is uncertainty about the application healthiness. Common practice suggests restarting the process carefully using a process management tool like Forever or PM2
-=======
 **TL;DR:** When an unknown error occurs (a developer error, see best practice 2.3) - there is uncertainty about the application healthiness. A common practice suggests restarting the process carefully using a process management tool like [Forever](https://www.npmjs.com/package/forever) or [PM2](http://pm2.keymetrics.io/)
->>>>>>> 4a4a740c
 
 **Otherwise:** When an unfamiliar exception occurs, some object might be in a faulty state (e.g. an event emitter which is used globally and not firing events anymore due to some internal failure) and all future requests might fail or behave crazily
 
@@ -838,11 +834,7 @@
 
 <a href="https://www.owasp.org/index.php/Top_10-2017_A5-Broken_Access_Control" target="_blank"><img src="https://img.shields.io/badge/%E2%9C%94%20OWASP%20Threats%20-%20A5:Broken%20Access%20Access%20Control-green.svg" alt=""/></a>
 
-<<<<<<< HEAD
-**TL;DR:** There is a common scenario where Node.js runs as a root user with unlimited permissions. For example, this is the default behavior in Docker containers. It's recommended to create a non-root user and either bake it into the Docker image (examples given below) or run the process on this users' behalf by invoking the container with the flag "-u username"
-=======
 **TL;DR:** There is a common scenario where Node.js runs as a root user with unlimited permissions. For example, this is the default behaviour in Docker containers. It's recommended to create a non-root user and either bake it into the Docker image (examples given below) or run the process on this user's behalf by invoking the container with the flag "-u username"
->>>>>>> 4a4a740c
 
 **Otherwise:** An attacker who manages to run a script on the server gets unlimited power over the local machine (e.g. change iptable and re-route traffic to his server)
 
@@ -868,11 +860,7 @@
 
 **TL;DR:** `eval` is evil as it allows executing custom JavaScript code during run time. This is not just a performance concern but also an important security concern due to malicious JavaScript code that may be sourced from user input. Another language feature that should be avoided is `new Function` constructor. `setTimeout` and `setInterval` should never be passed dynamic JavaScript code either.
 
-<<<<<<< HEAD
-**Otherwise:** Malicious JavaScript code finds a way into a text passed into `eval` or other real-time evaluating JavaScript language functions and will gain complete access to JavaScript permissions on the page. This vulnerability is often manifested as an XSS attack.
-=======
 **Otherwise:** Malicious JavaScript code finds a way into text passed into `eval` or other real-time evaluating JavaScript language functions, and will gain complete access to JavaScript permissions on the page. This vulnerability is often manifested as an XSS attack.
->>>>>>> 4a4a740c
 
 🔗 [**Read More: Avoid JavaScript eval statements**](/sections/security/avoideval.md)
 
